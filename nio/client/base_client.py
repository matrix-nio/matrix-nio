--- conflicted
+++ resolved
@@ -47,7 +47,6 @@
 )
 from ..exceptions import LocalProtocolError, MembersSyncError
 from ..log import logger_group
-<<<<<<< HEAD
 from ..responses import (ErrorResponse, JoinedMembersResponse,
                          KeysClaimResponse, KeysQueryResponse,
                          KeysUploadResponse, LoginResponse, LogoutResponse,
@@ -55,7 +54,6 @@
                          RoomForgetResponse, RoomKeyRequestResponse,
                          RoomMessagesResponse, ShareGroupSessionResponse,
                          SyncResponse, SyncType, ToDeviceResponse)
-=======
 from ..responses import (
     ErrorResponse,
     JoinedMembersResponse,
@@ -77,7 +75,6 @@
     SyncType,
     ToDeviceResponse,
 )
->>>>>>> 900a7775
 from ..rooms import MatrixInvitedRoom, MatrixRoom
 
 from ..crypto import DeviceStore, OlmDevice, OutgoingKeyRequest
@@ -571,7 +568,6 @@
         if self.store_path and not (self.store and self.olm):
             self.load_store()
 
-<<<<<<< HEAD
     def _handle_deactivate(self, response):
         # type: (Union[DeactivateResponse, ErrorResponse]) -> None
         if isinstance(response, ErrorResponse):
@@ -582,11 +578,7 @@
         if self.store_path and not (self.store and self.olm):
             self.load_store()
 
-    def _handle_login(self, response):
-        # type: (Union[LoginResponse, ErrorResponse]) -> None
-=======
     def _handle_login(self, response: Union[LoginResponse, ErrorResponse]):
->>>>>>> 900a7775
         if isinstance(response, ErrorResponse):
             return
 
