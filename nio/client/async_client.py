# Copyright © 2018, 2019 Damir Jelić <poljar@termina.org.uk>
# Copyright © 2020-2021 Famedly GmbH
#
# Permission to use, copy, modify, and/or distribute this software for
# any purpose with or without fee is hereby granted, provided that the
# above copyright notice and this permission notice appear in all copies.
#
# THE SOFTWARE IS PROVIDED "AS IS" AND THE AUTHOR DISCLAIMS ALL WARRANTIES
# WITH REGARD TO THIS SOFTWARE INCLUDING ALL IMPLIED WARRANTIES OF
# MERCHANTABILITY AND FITNESS. IN NO EVENT SHALL THE AUTHOR BE LIABLE FOR ANY
# SPECIAL, DIRECT, INDIRECT, OR CONSEQUENTIAL DAMAGES OR ANY DAMAGES WHATSOEVER
# RESULTING FROM LOSS OF USE, DATA OR PROFITS, WHETHER IN AN ACTION OF
# CONTRACT, NEGLIGENCE OR OTHER TORTIOUS ACTION, ARISING OUT OF OR IN
# CONNECTION WITH THE USE OR PERFORMANCE OF THIS SOFTWARE.

import asyncio
import io
import json
<<<<<<< HEAD
=======
import logging
>>>>>>> e572acdb
import os
import warnings
from asyncio import Event as AsyncioEvent
from dataclasses import dataclass, field
from functools import partial, wraps
from json.decoder import JSONDecodeError
from pathlib import Path
from typing import (
    Any,
    Callable,
    Coroutine,
    Dict,
    Iterable,
    List,
    Optional,
    Sequence,
    Set,
    Tuple,
    Type,
    Union,
)
from urllib.parse import urlparse
from uuid import UUID, uuid4

import aiofiles
from aiofiles.threadpool.binary import AsyncBufferedReader
from aiofiles.threadpool.text import AsyncTextIOWrapper
from aiohttp import (
    ClientResponse,
    ClientSession,
    ClientTimeout,
    ContentTypeError,
    TraceConfig,
)
from aiohttp.client_exceptions import ClientConnectionError
from aiohttp.connector import Connection
from aiohttp_socks import ProxyConnector

from ..api import (
    Api,
    EventFormat,
    MessageDirection,
    PushRuleKind,
    ResizingMethod,
    RoomPreset,
    RoomVisibility,
    _FilterT,
)
from ..crypto import (
    AsyncDataT,
    OlmDevice,
    async_encrypt_attachment,
    async_generator_from_data,
)
from ..event_builders import ToDeviceMessage
from ..events import (
    BadEventType,
    Event,
    MegolmEvent,
    PushAction,
    PushCondition,
    RoomKeyRequest,
    RoomKeyRequestCancellation,
    ToDeviceEvent,
)
from ..exceptions import (
    LocalProtocolError,
    TransferCancelledError,
)
from ..monitors import TransferMonitor
from ..responses import (
    ContentRepositoryConfigError,
    ContentRepositoryConfigResponse,
    DeleteDevicesAuthResponse,
    DeleteDevicesError,
    DeleteDevicesResponse,
    DeletePushRuleError,
    DeletePushRuleResponse,
    DevicesError,
    DevicesResponse,
    DiscoveryInfoError,
    DiscoveryInfoResponse,
    DiskDownloadResponse,
    DownloadError,
    EnablePushRuleError,
    EnablePushRuleResponse,
    ErrorResponse,
    FileResponse,
    GetOpenIDTokenError,
    GetOpenIDTokenResponse,
    JoinedMembersError,
    JoinedMembersResponse,
    JoinedRoomsError,
    JoinedRoomsResponse,
    JoinError,
    JoinResponse,
    KeysClaimError,
    KeysClaimResponse,
    KeysQueryError,
    KeysQueryResponse,
    KeysUploadError,
    KeysUploadResponse,
    LoginError,
    LoginInfoError,
    LoginInfoResponse,
    LoginResponse,
    LogoutError,
    LogoutResponse,
    MemoryDownloadResponse,
    PresenceGetError,
    PresenceGetResponse,
    PresenceSetError,
    PresenceSetResponse,
    ProfileGetAvatarError,
    ProfileGetAvatarResponse,
    ProfileGetDisplayNameError,
    ProfileGetDisplayNameResponse,
    ProfileGetError,
    ProfileGetResponse,
    ProfileSetAvatarError,
    ProfileSetAvatarResponse,
    ProfileSetDisplayNameError,
    ProfileSetDisplayNameResponse,
    RegisterErrorResponse,
    RegisterInteractiveError,
    RegisterInteractiveResponse,
    RegisterResponse,
    Response,
    RoomBanError,
    RoomBanResponse,
    RoomContextError,
    RoomContextResponse,
    RoomCreateError,
    RoomCreateResponse,
    RoomDeleteAliasError,
    RoomDeleteAliasResponse,
    RoomForgetError,
    RoomForgetResponse,
    RoomGetEventError,
    RoomGetEventResponse,
    RoomGetStateError,
    RoomGetStateEventError,
    RoomGetStateEventResponse,
    RoomGetStateResponse,
    RoomGetVisibilityError,
    RoomGetVisibilityResponse,
    RoomInviteError,
    RoomInviteResponse,
    RoomKeyRequestError,
    RoomKeyRequestResponse,
    RoomKickError,
    RoomKickResponse,
    RoomKnockError,
    RoomKnockResponse,
    RoomLeaveError,
    RoomLeaveResponse,
    RoomMessagesError,
    RoomMessagesResponse,
    RoomPutAliasError,
    RoomPutAliasResponse,
    RoomPutStateError,
    RoomPutStateResponse,
    RoomReadMarkersResponse,
    RoomRedactError,
    RoomRedactResponse,
    RoomResolveAliasError,
    RoomResolveAliasResponse,
    RoomSendError,
    RoomSendResponse,
    RoomTypingError,
    RoomTypingResponse,
    RoomUnbanResponse,
    RoomUpdateAliasError,
    RoomUpdateAliasResponse,
    RoomUpgradeError,
    RoomUpgradeResponse,
    SetPushRuleActionsError,
    SetPushRuleActionsResponse,
    SetPushRuleError,
    SetPushRuleResponse,
    ShareGroupSessionError,
    ShareGroupSessionResponse,
    SpaceGetHierarchyError,
    SpaceGetHierarchyResponse,
    SyncError,
    SyncResponse,
    ThumbnailError,
    ThumbnailResponse,
    ToDeviceError,
    ToDeviceResponse,
    UpdateDeviceError,
    UpdateDeviceResponse,
    UpdateReceiptMarkerResponse,
    UploadError,
    UploadFilterError,
    UploadFilterResponse,
    UploadResponse,
    WhoamiError,
    WhoamiResponse,
)
from . import Client, ClientConfig
from .base_client import logged_in_async, store_loaded

_ShareGroupSessionT = Union[ShareGroupSessionError, ShareGroupSessionResponse]

_ProfileGetDisplayNameT = Union[
    ProfileGetDisplayNameResponse, ProfileGetDisplayNameError
]
_ProfileSetDisplayNameT = Union[
    ProfileSetDisplayNameResponse, ProfileSetDisplayNameError
]

DataProvider = Callable[[int, int], AsyncDataT]
SynchronousFile = (
    io.TextIOBase,
    io.BufferedReader,
    io.BufferedRandom,
    io.BytesIO,
    io.FileIO,
)
SynchronousFileType = Union[
    io.TextIOBase,
    io.BufferedReader,
    io.BufferedRandom,
    io.BytesIO,
    io.FileIO,
]
AsyncFile = (AsyncBufferedReader, AsyncTextIOWrapper)
AsyncFileType = Union[AsyncBufferedReader, AsyncTextIOWrapper]

logger = logging.getLogger(__name__)


async def execute_callback(func, *args):
    if asyncio.iscoroutinefunction(func):
        return await func(*args)

    return func(*args)


@dataclass
class ResponseCb:
    """Response callback."""

    func: Callable = field()
    filter: Union[Tuple[Type], Type, None] = None


async def on_request_chunk_sent(session, context, params):
    """TraceConfig callback to run when a chunk is sent for client uploads."""

    context_obj = context.trace_request_ctx

    if isinstance(context_obj, TransferMonitor):
        context_obj.transferred += len(params.chunk)


async def connect_wrapper(self, *args, **kwargs) -> Connection:
    connection = await type(self).connect(self, *args, **kwargs)
    connection.transport.set_write_buffer_limits(16 * 1024)
    return connection


def client_session(func):
    """Ensure that the Async client has a valid client session."""

    @wraps(func)
    async def wrapper(self, *args, **kwargs):
        if not self.client_session:
            trace = TraceConfig()
            trace.on_request_chunk_sent.append(on_request_chunk_sent)

            connector = ProxyConnector.from_url(self.proxy) if self.proxy else None
            self.client_session = ClientSession(
                timeout=ClientTimeout(total=self.config.request_timeout),
                trace_configs=[trace],
                connector=connector,
            )

            self.client_session.connector.connect = partial(
                connect_wrapper,
                self.client_session.connector,
            )

        return await func(self, *args, **kwargs)

    return wrapper


@dataclass(frozen=True)
class AsyncClientConfig(ClientConfig):
    """Async nio client configuration.

    Attributes:
        max_limit_exceeded (int, optional): How many 429 (Too many requests)
            errors can a request encounter before giving up and returning
            an ErrorResponse.
            Default is None for unlimited.

        max_timeouts (int, optional): How many timeout connection errors can
            a request encounter before giving up and raising the error:
            a ClientConnectionError, TimeoutError, or asyncio.TimeoutError.
            Default is None for unlimited.

        backoff_factor (float): A backoff factor to apply between retries
            for timeouts, starting from the second try.
            nio will sleep for `backoff_factor * (2 ** (total_retries - 1))`
            seconds.
            For example, with the default backoff_factor of 0.1,
            nio will sleep for 0.0, 0.2, 0.4, ... seconds between retries.

        max_timeout_retry_wait_time (float): The maximum time in seconds to
            wait between retries for timeouts, by default 60.

        request_timeout (float): How many seconds a request has to finish,
            before it is retried or raise an `asycio.TimeoutError` depending
            on `max_timeouts`.
            Defaults to 60 seconds, and can be disabled with `0`.
            `AsyncClient.sync()` overrides this option with its
            `timeout` argument.
            The `download()`, `thumbnail()` and `upload()` methods ignore
            this option and use `0`.

        io_chunk_size (int): The size (in bytes) of the chunks to read from the IO
            streams when saving files to disk.
            Defaults to 64 KiB.
    """

    max_limit_exceeded: Optional[int] = None
    max_timeouts: Optional[int] = None
    backoff_factor: float = 0.1
    max_timeout_retry_wait_time: float = 60
    request_timeout: float = 60
    io_chunk_size: int = 64 * 1024


class AsyncClient(Client):
    """An async IO matrix client.

    Args:
        homeserver (str): The URL of the homeserver which we want to connect
            to.
        user (str, optional): The user which will be used when we log in to the
            homeserver.
        device_id (str, optional): An unique identifier that distinguishes
            this client instance. If not set the server will provide one after
            log in.
        store_path (str, optional): The directory that should be used for state
            storage.
        config (AsyncClientConfig, optional): Configuration for the client.
        ssl (bool/ssl.SSLContext, optional): SSL validation mode. None for
            default SSL check (ssl.create_default_context() is used), False
            for skip SSL certificate validation connection.
        proxy (str, optional): The proxy that should be used for the HTTP
            connection. Supports SOCKS4(a), SOCKS5, HTTP (tunneling) via an
            URL like e.g. 'socks5://user:password@127.0.0.1:1080'.

    Attributes:
        synced (Event): An asyncio event that is fired every time the client
            successfully syncs with the server. Note, this event will only be
            fired if the `sync_forever()` method is used.

    A simple example can be found bellow.

    Example:
            >>> client = AsyncClient("https://example.org", "example")
            >>> login_response = loop.run_until_complete(
            >>>     client.login("hunter1")
            >>> )
            >>> asyncio.run(client.sync_forever(30000))

    This example assumes a full sync on every run. If a sync token is provided
    for the `since` parameter of the `sync_forever` method `full_state` should
    be set to `True` as well.

    Example:
            >>> asyncio.run(
            >>>     client.sync_forever(30000, since="token123",
            >>>                         full_state=True)
            >>> )

    The client can also be configured to store and restore the sync token
    automatically. The `full_state` argument should be set to `True` in that
    case as well.

    Example:
            >>> config = ClientConfig(store_sync_tokens=True)
            >>> client = AsyncClient("https://example.org", "example",
            >>>                      store_path="/home/example",
            >>>                      config=config)
            >>> login_response = loop.run_until_complete(
            >>>     client.login("hunter1")
            >>> )
            >>> asyncio.run(client.sync_forever(30000, full_state=True))

    """

    def __init__(
        self,
        homeserver: str,
        user: str = "",
        device_id: Optional[str] = "",
        store_path: Optional[str] = "",
        config: Optional[AsyncClientConfig] = None,
        ssl: Optional[bool] = None,
        proxy: Optional[str] = None,
    ):
        self.homeserver = homeserver
        self.client_session: Optional[ClientSession] = None

        self.ssl = ssl
        self.proxy = proxy

        self._presence: Optional[str] = None

        self.synced = AsyncioEvent()
        self.response_callbacks: List[ResponseCb] = []

        self.sharing_session: Dict[str, AsyncioEvent] = {}

        is_config = isinstance(config, ClientConfig)
        is_async_config = isinstance(config, AsyncClientConfig)

        if is_config and not is_async_config:
            warnings.warn(
                "Pass an AsyncClientConfig instead of ClientConfig.",
                DeprecationWarning,
            )
            config = AsyncClientConfig(**config.__dict__)

        self.config: AsyncClientConfig = config or AsyncClientConfig()

        super().__init__(user, device_id, store_path, self.config)

    def add_response_callback(
        self,
        func: Coroutine[Any, Any, Response],
        cb_filter: Union[Tuple[Type], Type, None] = None,
    ):
        """Add a coroutine that will be called if a response is received.

        Args:
            func (Coroutine): The coroutine that will be called with the
                response as the argument.
            cb_filter (Type, optional): A type or a tuple of types for which
                the callback should be called.

        Example:

            >>> # A callback that will be called every time our `sync_forever`
            >>> # method successfully syncs with the server.
            >>> async def sync_cb(response):
            ...    print(f"We synced, token: {response.next_batch}")
            ...
            >>> client.add_response_callback(sync_cb, SyncResponse)
            >>> await client.sync_forever(30000)

        """
        cb = ResponseCb(func, cb_filter)  # type: ignore
        self.response_callbacks.append(cb)

    async def parse_body(self, transport_response: ClientResponse) -> Dict[Any, Any]:
        """Parse the body of the response.

        Low-level function which is normally only used by other methods of
        this class.

        Args:
            transport_response(ClientResponse): The transport response that
                contains the body of the response.

        Returns a dictionary representing the response.
        """
        try:
            return await transport_response.json()
        except (JSONDecodeError, ContentTypeError):
            try:
                # matrix.org return an incorrect content-type for .well-known
                # API requests, which leads to .text() working but not .json()
                return json.loads(await transport_response.text())
            except (JSONDecodeError, ContentTypeError):
                pass

            return {}

    async def create_matrix_response(
        self,
        response_class: Type,
        transport_response: ClientResponse,
<<<<<<< HEAD
        data: Tuple[Any, ...] = None,
=======
        data: Optional[Tuple[Any, ...]] = None,
>>>>>>> e572acdb
        save_to: Optional[os.PathLike] = None,
    ) -> Response:
        """Transform a transport response into a nio matrix response.

        Low-level function which is normally only used by other methods of
        this class.

        Args:
            response_class (Type): The class that the requests belongs to.
            transport_response (ClientResponse): The underlying transport
                response that contains our response body.
            data (Tuple, optional): Extra data that is required to instantiate
                the response class.
<<<<<<< HEAD
            save_to (PathLike): If set, the ``FileResponse`` body will be saved to this file.
=======
            save_to (PathLike, optional): If set, the ``FileResponse`` body will be saved to this file.
>>>>>>> e572acdb
        Returns a subclass of `Response` depending on the type of the
        response_class argument.
        """
        data = data or ()

        content_type = transport_response.content_type
        is_json = content_type == "application/json"

        name = None
        if transport_response.content_disposition:
            name = transport_response.content_disposition.filename

        if issubclass(response_class, FileResponse) and is_json:
            parsed_dict = await self.parse_body(transport_response)
            resp = response_class.from_data(parsed_dict, content_type, name)

        elif issubclass(response_class, FileResponse):
            if not save_to:
                body = await transport_response.read()
            else:
<<<<<<< HEAD
                if os.path.isdir(save_to):
                    save_to = os.path.join(save_to, name)
                async with aiofiles.open(save_to, "wb") as f:
                    while True:
                        chunk = await transport_response.content.read(1024 * 4096)
                        if not chunk:
                            break
=======
                save_to = Path(save_to)
                if save_to.is_dir():
                    save_to = save_to / name

                async with aiofiles.open(save_to, "wb") as f:
                    async for chunk in transport_response.content.iter_chunked(
                        self.config.io_chunk_size
                    ):
>>>>>>> e572acdb
                        await f.write(chunk)
                body = save_to
            resp = response_class.from_data(body, content_type, name)
        elif (
            issubclass(response_class, RoomGetStateEventResponse)
            and transport_response.status == 404
        ):
            parsed_dict = await self.parse_body(transport_response)
            resp = response_class.create_error(parsed_dict, data[-1])

        elif (
            transport_response.status == 401 and response_class == DeleteDevicesResponse
        ):
            parsed_dict = await self.parse_body(transport_response)
            resp = DeleteDevicesAuthResponse.from_dict(parsed_dict)

        else:
            parsed_dict = await self.parse_body(transport_response)
            resp = response_class.from_dict(parsed_dict, *data)

        resp.transport_response = transport_response
        return resp

    async def _run_to_device_callbacks(self, event: Union[ToDeviceEvent]):
        for cb in self.to_device_callbacks:
            if cb.filter is None or isinstance(event, cb.filter):
                await execute_callback(cb.func, event)

    async def _handle_to_device(self, response: SyncResponse):
        decrypted_to_device = []

        for index, to_device_event in enumerate(response.to_device_events):
            decrypted_event = self._handle_decrypt_to_device(to_device_event)

            if decrypted_event:
                decrypted_to_device.append((index, decrypted_event))
                to_device_event = decrypted_event

            # Do not pass room key request events to our user here. We don't
            # want to notify them about requests that get automatically handled
            # or canceled right away.
            if isinstance(
                to_device_event, (RoomKeyRequest, RoomKeyRequestCancellation)
            ):
                continue

            await self._run_to_device_callbacks(to_device_event)

        self._replace_decrypted_to_device(decrypted_to_device, response)

    async def _handle_invited_rooms(self, response: SyncResponse):
        for room_id, info in response.rooms.invite.items():
            room = self._get_invited_room(room_id)

            for event in info.invite_state:
                room.handle_event(event)

                for cb in self.event_callbacks:
                    if cb.filter is None or isinstance(event, cb.filter):
                        await execute_callback(cb.func, room, event)

    async def _handle_joined_rooms(self, response: SyncResponse) -> None:
        encrypted_rooms: Set[str] = set()

        for room_id, join_info in response.rooms.join.items():
            self._handle_joined_state(room_id, join_info, encrypted_rooms)

            room = self.rooms[room_id]
            decrypted_events: List[Tuple[int, Union[Event, BadEventType]]] = []

            for index, event in enumerate(join_info.timeline.events):
                decrypted_event = self._handle_timeline_event(
                    event, room_id, room, encrypted_rooms
                )

                if decrypted_event:
                    event = decrypted_event
                    decrypted_events.append((index, decrypted_event))

                for cb in self.event_callbacks:
                    if cb.filter is None or isinstance(event, cb.filter):
                        await execute_callback(cb.func, room, event)

            # Replace the Megolm events with decrypted ones
            for index, event in decrypted_events:
                join_info.timeline.events[index] = event

            for event in join_info.ephemeral:
                room.handle_ephemeral_event(event)

                for cb in self.ephemeral_callbacks:
                    if cb.filter is None or isinstance(event, cb.filter):
                        await execute_callback(cb.func, room, event)

            for event in join_info.account_data:
                room.handle_account_data(event)

                for cb in self.room_account_data_callbacks:
                    if cb.filter is None or isinstance(event, cb.filter):
                        await execute_callback(cb.func, room, event)

            if room.encrypted and self.olm is not None:
                self.olm.update_tracked_users(room)

        self.encrypted_rooms.update(encrypted_rooms)

        if self.store:
            self.store.save_encrypted_rooms(encrypted_rooms)

    async def _handle_presence_events(self, response: SyncResponse):
        for event in response.presence_events:
            for room_id in self.rooms.keys():
                if event.user_id not in self.rooms[room_id].users:
                    continue

                self.rooms[room_id].users[event.user_id].presence = event.presence
                self.rooms[room_id].users[
                    event.user_id
                ].last_active_ago = event.last_active_ago
                self.rooms[room_id].users[
                    event.user_id
                ].currently_active = event.currently_active
                self.rooms[room_id].users[event.user_id].status_msg = event.status_msg

            for cb in self.presence_callbacks:
                if cb.filter is None or isinstance(event, cb.filter):
                    await execute_callback(cb.func, event)

    async def _handle_global_account_data_events(  # type: ignore
        self,
        response: SyncResponse,
    ) -> None:
        for event in response.account_data_events:
            for cb in self.global_account_data_callbacks:
                if cb.filter is None or isinstance(event, cb.filter):
                    await execute_callback(cb.func, event)

    async def _handle_expired_verifications(self):
        expired_verifications = self.olm.clear_verifications()

        for event in expired_verifications:
            for cb in self.to_device_callbacks:
                if cb.filter is None or isinstance(event, cb.filter):
                    await execute_callback(cb.func, event)

    async def _handle_sync(self, response: SyncResponse) -> None:
        # We already received such a sync response, do nothing in that case.
        if self.next_batch == response.next_batch:
            return

        self.next_batch = response.next_batch

        if self.config.store_sync_tokens and self.store:
            self.store.save_sync_token(self.next_batch)

        await self._handle_to_device(response)

        await self._handle_invited_rooms(response)

        await self._handle_joined_rooms(response)

        await self._handle_presence_events(response)

        await self._handle_global_account_data_events(response)

        if self.olm:
            await self._handle_expired_verifications()
            self._handle_olm_events(response)
            await self._collect_key_requests()

    async def _collect_key_requests(self):
        events = self.olm.collect_key_requests()
        for event in events:
            await self._run_to_device_callbacks(event)

    async def receive_response(self, response: Response) -> None:
        """Receive a Matrix Response and change the client state accordingly.

        Automatically called for all "high-level" methods of this API (each
        function documents calling it).

        Some responses will get edited for the callers convenience e.g. sync
        responses that contain encrypted messages. The encrypted messages will
        be replaced by decrypted ones if decryption is possible.

        Args:
            response (Response): the response that we wish the client to handle
        """
        if not isinstance(response, Response):
            raise ValueError("Invalid response received")

        if isinstance(response, SyncResponse):
            await self._handle_sync(response)
        else:
            super().receive_response(response)

    async def get_timeout_retry_wait_time(self, got_timeouts: int) -> float:
        if got_timeouts < 2:
            return 0.0

        return min(
            self.config.backoff_factor * (2 ** (min(got_timeouts, 1000) - 1)),
            self.config.max_timeout_retry_wait_time,
        )

    async def _send(
        self,
        response_class: Type,
        method: str,
        path: str,
        data: Union[None, str, AsyncDataT] = None,
        response_data: Optional[Tuple[Any, ...]] = None,
        content_type: Optional[str] = None,
        trace_context: Optional[Any] = None,
        data_provider: Optional[DataProvider] = None,
        timeout: Optional[float] = None,
        content_length: Optional[int] = None,
        save_to: Optional[os.PathLike] = None,
    ):
        headers = (
            {"Content-Type": content_type}
            if content_type
            else {"Content-Type": "application/json"}
        )

        if content_length is not None:
            headers["Content-Length"] = str(content_length)

        if self.config.custom_headers is not None:
            headers.update(self.config.custom_headers)

        got_429 = 0
        max_429 = self.config.max_limit_exceeded

        got_timeouts = 0
        max_timeouts = self.config.max_timeouts

        while True:
            if data_provider:
                # mypy expects an "Awaitable[Any]" but data_provider is a
                # method generated during runtime that may or may not be
                # Awaitable. The actual type is a union of the types that we
                # can receive from reading files.
                data = await data_provider(got_429, got_timeouts)  # type: ignore

            try:
                transport_resp = await self.send(
                    method,
                    path,
                    data,
                    headers,
                    trace_context,
                    timeout,
                )

                resp = await self.create_matrix_response(
<<<<<<< HEAD
                    response_class, transport_resp, response_data, save_to=save_to
=======
                    response_class=response_class,
                    transport_response=transport_resp,
                    data=response_data,
                    save_to=save_to,
>>>>>>> e572acdb
                )

                if transport_resp.status == 429 or (
                    isinstance(resp, ErrorResponse)
                    and resp.status_code in ("M_LIMIT_EXCEEDED", 429)
                ):
                    got_429 += 1

                    if max_429 is not None and got_429 > max_429:
                        break

                    await self.run_response_callbacks([resp])

                    retry_after_ms = getattr(resp, "retry_after_ms", 0) or 5000
                    logger.warning(
                        "Got 429 response (ratelimited), sleeping for %dms",
                        retry_after_ms,
                    )
                    await asyncio.sleep(retry_after_ms / 1000)
                else:
                    break

            except (ClientConnectionError, TimeoutError, asyncio.TimeoutError):
                got_timeouts += 1

                if max_timeouts is not None and got_timeouts > max_timeouts:
                    raise

                wait = await self.get_timeout_retry_wait_time(got_timeouts)
                logger.warning("Timed out, sleeping for %ds", wait)
                await asyncio.sleep(wait)

        await self.receive_response(resp)
        return resp

    @client_session
    async def send(
        self,
        method: str,
        path: str,
        data: Union[None, str, AsyncDataT] = None,
        headers: Optional[Dict[str, str]] = None,
        trace_context: Optional[Any] = None,
        timeout: Optional[float] = None,
    ) -> ClientResponse:
        """Send a request to the homeserver.

        This function does not call receive_response().

        Args:
            method (str): The request method that should be used. One of get,
                post, put, delete.
            path (str): The URL path of the request.
            data (str, optional): Data that will be posted with the request.
            headers (Dict[str,str] , optional): Additional request headers that
                should be used with the request.
            trace_context (Any, optional): An object to use for the
                ClientSession TraceConfig context
            timeout (int, optional): How many seconds the request has before
                raising `asyncio.TimeoutError`.
                Overrides `AsyncClient.config.request_timeout` if not `None`.
        """
        assert self.client_session

        return await self.client_session.request(
            method,
            self.homeserver + path,
            data=data,
            ssl=self.ssl,
            headers=headers,
            trace_request_ctx=trace_context,
            timeout=self.config.request_timeout if timeout is None else timeout,
        )

    async def mxc_to_http(
        self,
        mxc: str,
        homeserver: Optional[str] = None,
    ) -> Optional[str]:
        """Convert a matrix content URI to a HTTP URI."""
        return Api.mxc_to_http(mxc, homeserver or self.homeserver)

    async def login_raw(
        self, auth_dict: Dict[str, Any]
    ) -> Union[LoginResponse, LoginError]:
        """Login to the homeserver using a raw dictionary.

        Calls receive_response() to update the client state if necessary.

        Args:
            auth_dict (Dict[str, Any]): The auth dictionary.
                See the example below and here
                 https://matrix.org/docs/spec/client_server/r0.6.0#authentication-types
                for detailed documentation

        Example:
                >>> auth_dict = {
                >>>     "type": "m.login.password",
                >>>     "identifier": {
                >>>         "type": "m.id.thirdparty",
                >>>         "medium": "email",
                >>>         "address": "testemail@mail.org"
                >>>     },
                >>>     "password": "PASSWORDABCD",
                >>>     "initial_device_display_name": "Test user"
                >>> }

        Returns either a `LoginResponse` if the request was successful or
        a `LoginError` if there was an error with the request.
        """
        if auth_dict is None or auth_dict == {}:
            raise ValueError("Auth dictionary shall not be empty")

        method, path, data = Api.login_raw(auth_dict)

        return await self._send(LoginResponse, method, path, data)

    async def register_interactive(
        self,
        username: str,
        password: str,
        auth_dict: Dict[str, Any],
        device_name: str = "",
    ) -> Union[RegisterInteractiveResponse, RegisterInteractiveError]:
        """Makes a request to the register endpoint using the provided
        auth dictionary. This is allows for interactive registration flows
        from the homeserver.

        Calls receive_response() to update the client state if necessary.

        Args:
            username (str): Username to register the new user as.
            password (str): New password for the user.
            auth_dict (dict): The auth dictionary.
            device_name (str): A display name to assign to a newly-created
                device. Ignored if the logged in device corresponds to a
                known device.

        Returns a 'RegisterInteractiveResponse' if successful.
        """
        method, path, data = Api.register(
            user=username,
            password=password,
            device_name=device_name,
            device_id=self.device_id,
            auth_dict=auth_dict,
        )

        return await self._send(RegisterInteractiveResponse, method, path, data)

    async def register_with_token(
        self,
        username: str,
        password: str,
        registration_token: str,
        device_name: str = "",
    ) -> Union[RegisterResponse, RegisterErrorResponse]:
        """Registers a user using a registration token.
        See https://spec.matrix.org/latest/client-server-api/#token-authenticated-registration

        Returns either a `RegisterResponse` if the request was successful or
        a `RegisterErrorResponse` if there was an error with the request.

        """
        # must first register without token to get a session token
        resp = await self.register_interactive(
            username,
            password,
            auth_dict={"initial_device_display_name": self.device_id or "matrix-nio"},
        )
        if isinstance(resp, RegisterInteractiveError):
            return RegisterErrorResponse(
                resp.message, resp.status_code, resp.retry_after_ms, resp.soft_logout
            )

        # use session token to register with token
        session_token = resp.session
        resp = await self.register_interactive(
            username,
            password,
            auth_dict={
                "type": "m.login.registration_token",
                "token": registration_token,
                "session": session_token,
            },
        )
        if isinstance(resp, RegisterInteractiveError):
            return RegisterErrorResponse(
                resp.message, resp.status_code, resp.retry_after_ms, resp.soft_logout
            )

        # finally call register with dummy auth with original session token
        # to complete registration and acquire access token
        return await self.register(
            username, password, device_name=device_name, session_token=session_token
        )

    async def register(
        self,
        username: str,
        password: str,
        device_name: str = "",
        session_token: Optional[str] = None,
    ) -> Union[RegisterResponse, RegisterErrorResponse]:
        """Register with homeserver.

        Calls receive_response() to update the client state if necessary.

        Args:
            username (str): Username to register the new user as.
            password (str): New password for the user.
            device_name (str, optional): A display name to assign to a
                newly-created device. Ignored if the logged in device
                corresponds to a known device.
            session_token (str, optional): The session token the server
                provided during interactive registration. If not provided,
                the session token is not added to the request's auth dict.

        Returns a 'RegisterResponse' if successful.
        """
        auth_dict = {"type": "m.login.dummy"}
        if session_token is not None:
            auth_dict["session"] = session_token

        method, path, data = Api.register(
            user=username,
            password=password,
            device_name=device_name,
            device_id=self.device_id,
            auth_dict=auth_dict,
        )

        return await self._send(RegisterResponse, method, path, data)

    async def discovery_info(
        self,
    ) -> Union[DiscoveryInfoResponse, DiscoveryInfoError]:
        """Get discovery information about current `AsyncClient.homeserver`.

        Returns either a `DiscoveryInfoResponse` if the request was successful
        or a `DiscoveryInfoError` if there was an error with the request.

        Some homeservers do not redirect requests to their main domain and
        instead require clients to use a specific URL for communication.

        If the domain specified by the `AsyncClient.homeserver` URL
        implements the
        [.well-known](https://matrix.org/docs/spec/client_server/latest#id178),
        discovery mechanism, this method can be used to retrieve the
        actual homeserver URL from it.

        Example:
            >>> client = AsyncClient(homeserver="https://example.org")
            >>> response = await client.discovery_info()
            >>> if isinstance(response, DiscoveryInfoResponse):
            >>>     client.homeserver = response.homeserver_url
        """
        method, path = Api.discovery_info()
        return await self._send(DiscoveryInfoResponse, method, path)

    async def login_info(self) -> Union[LoginInfoResponse, LoginInfoError]:
        """Get the available login methods from the server

        Returns either a `LoginInfoResponse` if the request was successful or
        a `LoginInfoError` if there was an error with the request.

        """
        method, path = Api.login_info()

        return await self._send(LoginInfoResponse, method, path)

    async def login(
        self,
        password: Optional[str] = None,
        device_name: Optional[str] = "",
        token: Optional[str] = None,
    ) -> Union[LoginResponse, LoginError]:
        """Login to the homeserver.

        Calls receive_response() to update the client state if necessary.

        Args:
            password (str, optional): The user's password.
            device_name (str): A display name to assign to a newly-created
                device. Ignored if the logged in device corresponds to a
                known device.
            token (str, optional): A login token, for example provided by a
                single sign-on service.

        Either a password or a token needs to be provided.

        Returns either a `LoginResponse` if the request was successful or
        a `LoginError` if there was an error with the request.
        """

        if password is None and token is None:
            raise ValueError("Either a password or a token needs to be provided")

        method, path, data = Api.login(
            self.user,
            password=password,
            device_name=device_name,
            device_id=self.device_id,
            token=token,
        )

        return await self._send(LoginResponse, method, path, data)

    @logged_in_async
    async def logout(
        self, all_devices: bool = False
    ) -> Union[LogoutResponse, LogoutError]:
        """Logout from the homeserver.

        Calls receive_response() to update the client state if necessary.

        Returns either 'LogoutResponse' if the request was successful or
        a `Logouterror` if there was an error with the request.
        """
        method, path, data = Api.logout(self.access_token, all_devices)

        return await self._send(LogoutResponse, method, path, data)

    @logged_in_async
    async def sync(
        self,
        timeout: Optional[int] = 0,
        sync_filter: Optional[_FilterT] = None,
        since: Optional[str] = None,
        full_state: Optional[bool] = None,
        set_presence: Optional[str] = None,
    ) -> Union[SyncResponse, SyncError]:
        """Synchronise the client's state with the latest state on the server.

        In general you should use sync_forever() which handles additional
        tasks automatically (like sending encryption keys among others).

        Calls receive_response() to update the client state if necessary.

        Args:
            timeout(int, optional): The maximum time that the server should
                wait for new events before it should return the request
                anyways, in milliseconds.
                If ``0``, no timeout is applied.
                If ``None``, use ``AsyncClient.config.request_timeout``.
                If a timeout is applied and the server fails to return after
                15 seconds of expected timeout,
                the client will timeout by itself.
            sync_filter (Union[None, str, Dict[Any, Any]):
                A filter ID that can be obtained from
                ``AsyncClient.upload_filter()`` (preferred),
                or filter dict that should be used for this sync request.
            full_state (bool, optional): Controls whether to include the full
                state for all rooms the user is a member of. If this is set to
                true, then all state events will be returned, even if since is
                non-empty. The timeline will still be limited by the since
                parameter.
            since (str, optional): A token specifying a point in time where to
                continue the sync from. Defaults to the last sync token we
                received from the server using this API call.
            set_presence (str, optional): The presence state.
                One of: ["online", "offline", "unavailable"]

        Returns either a `SyncResponse` if the request was successful or
        a `SyncError` if there was an error with the request.
        """

        sync_token = since or self.next_batch
        presence = set_presence or self._presence
        method, path = Api.sync(
            self.access_token,
            since=sync_token or self.loaded_sync_token,
            timeout=(
                int(self.config.request_timeout) * 1000
                if timeout is None
                else timeout or None
            ),
            filter=sync_filter,
            full_state=full_state,
            set_presence=presence,
        )

        response = await self._send(
            SyncResponse,
            method,
            path,
            # 0 if full_state: server doesn't respect timeout if full_state
            # + 15: give server a chance to naturally return before we timeout
            timeout=0 if full_state else timeout / 1000 + 15 if timeout else timeout,
        )

        return response

    @logged_in_async
    async def send_to_device_messages(
        self,
    ) -> List[Union[ToDeviceResponse, ToDeviceError]]:
        """Send out outgoing to-device messages.

        Automatically called by sync_forever().
        """
        if not self.outgoing_to_device_messages:
            return []

        tasks = []

        for message in self.outgoing_to_device_messages:
            task = asyncio.ensure_future(self.to_device(message))
            tasks.append(task)

        return await asyncio.gather(*tasks)

    async def run_response_callbacks(
        self, responses: List[Union[Response, ErrorResponse]]
    ):
        """Run the configured response callbacks for the given responses.

        Low-level function which is normally only used by other methods of
        this class. Automatically called by sync_forever() and all functions
        calling receive_response().
        """
        for response in responses:
            for cb in self.response_callbacks:
                if cb.filter is None or isinstance(response, cb.filter):
                    await execute_callback(cb.func, response)

    @logged_in_async
    async def sync_forever(
        self,
        timeout: Optional[int] = None,
        sync_filter: Optional[_FilterT] = None,
        since: Optional[str] = None,
        full_state: Optional[bool] = None,
        loop_sleep_time: Optional[int] = None,
        first_sync_filter: Optional[_FilterT] = None,
        set_presence: Optional[str] = None,
    ):
        """Continuously sync with the configured homeserver.

        This method calls the sync method in a loop. To react to events event
        callbacks should be configured.

        The loop also makes sure to handle other required requests between
        syncs, including to_device messages and sending encryption keys if
        required. To react to the responses a response callback should be
        added.

        Args:
            timeout (int, optional): The maximum time that the server should
                wait for new events before it should return the request
                anyways, in milliseconds.
                If ``0``, no timeout is applied.
                If ``None``, ``AsyncClient.config.request_timeout`` is used.
                In any case, ``0`` is always used for the first sync.
                If a timeout is applied and the server fails to return after
                15 seconds of expected timeout,
                the client will timeout by itself.

            sync_filter (Union[None, str, Dict[Any, Any]):
                A filter ID that can be obtained from
                ``AsyncClient.upload_filter()`` (preferred),
                or filter dict that should be used for sync requests.

            full_state (bool, optional): Controls whether to include the full
                state for all rooms the user is a member of. If this is set to
                true, then all state events will be returned, even if since is
                non-empty. The timeline will still be limited by the since
                parameter. This argument will be used only for the first sync
                request.

            since (str, optional): A token specifying a point in time where to
                continue the sync from. Defaults to the last sync token we
                received from the server using this API call. This argument
                will be used only for the first sync request, the subsequent
                sync requests will use the token from the last sync response.

            loop_sleep_time (int, optional): The sleep time, if any, between
                successful sync loop iterations in milliseconds.

            first_sync_filter (Union[None, str, Dict[Any, Any]):
                A filter ID that can be obtained from
                ``AsyncClient.upload_filter()`` (preferred),
                or filter dict to use for the first sync request only.
                If `None` (default), the `sync_filter` parameter's value
                is used.
                To have no filtering for the first sync regardless of
                `sync_filter`'s value, pass `{}`.

            set_presence (str, optional): The presence state.
                One of: ["online", "offline", "unavailable"]
        """

        first_sync = True

        while True:
            try:
                use_filter = (
                    first_sync_filter
                    if first_sync and first_sync_filter is not None
                    else sync_filter
                )
                use_timeout = 0 if first_sync else timeout

                tasks = []

                # Make sure that if this is our first sync that the sync happens
                # before the other requests, this helps to ensure that after one
                # fired synced event the state is indeed fully synced.
                if first_sync:
                    presence = set_presence or self._presence
                    sync_response = await self.sync(
                        use_timeout, use_filter, since, full_state, presence
                    )
                    await self.run_response_callbacks([sync_response])
                else:
                    presence = set_presence or self._presence
                    tasks = [
                        asyncio.ensure_future(coro)
                        for coro in (
                            self.sync(
                                use_timeout, use_filter, since, full_state, presence
                            ),
                            self.send_to_device_messages(),
                        )
                    ]

                if self.should_upload_keys:
                    tasks.append(asyncio.ensure_future(self.keys_upload()))

                if self.should_query_keys:
                    tasks.append(asyncio.ensure_future(self.keys_query()))

                if self.should_claim_keys:
                    tasks.append(
                        asyncio.ensure_future(
                            self.keys_claim(self.get_users_for_key_claiming()),
                        )
                    )

                for response in asyncio.as_completed(tasks):
                    await self.run_response_callbacks([await response])

                first_sync = False
                full_state = None
                since = None

                self.synced.set()
                self.synced.clear()

                if loop_sleep_time:
                    await asyncio.sleep(loop_sleep_time / 1000)

            except asyncio.CancelledError:  # noqa: PERF203
                for task in tasks:
                    task.cancel()

                break

    @logged_in_async
    @store_loaded
    async def start_key_verification(
        self, device: OlmDevice, tx_id: Optional[str] = None
    ) -> Union[ToDeviceResponse, ToDeviceError]:
        """Start a interactive key verification with the given device.

        Returns either a `ToDeviceResponse` if the request was successful or
        a `ToDeviceError` if there was an error with the request.

        Args:
            device (OlmDevice): An device with which we would like to start the
                interactive key verification process.
        """
        message = self.create_key_verification(device)
        return await self.to_device(message, tx_id)

    @logged_in_async
    @store_loaded
    async def cancel_key_verification(
        self,
        transaction_id: str,
        reject: bool = False,
        tx_id: Optional[str] = None,
    ) -> Union[ToDeviceResponse, ToDeviceError]:
        """Cancel a interactive key verification with the given device.

        Returns either a `ToDeviceResponse` if the request was successful or
        a `ToDeviceError` if there was an error with the request.

        Args:
            transaction_id (str): An transaction id of a valid key verification
                process.
            reject (bool): Is the cancelation reason because we're rejecting
                the short auth string and mark it as mismatching or a normal
                user cancelation.

        Raises a LocalProtocolError no verification process with the given
        transaction ID exists or if reject is True and the short auth string
        couldn't be shown yet because plublic keys weren't yet exchanged.
        """
        if transaction_id not in self.key_verifications:
            raise LocalProtocolError(
                f"Key verification with the transaction id {transaction_id} does not exist."
            )

        sas = self.key_verifications[transaction_id]

        if reject:
            sas.reject_sas()
        else:
            sas.cancel()

        message = sas.get_cancellation()

        return await self.to_device(message, tx_id)

    @logged_in_async
    @store_loaded
    async def accept_key_verification(
        self, transaction_id: str, tx_id: Optional[str] = None
    ) -> Union[ToDeviceResponse, ToDeviceError]:
        """Accept a key verification start event.

        Returns either a `ToDeviceResponse` if the request was successful or
        a `ToDeviceError` if there was an error with the request.

        Args:
            transaction_id (str): An transaction id of a valid key verification
                process.
        """
        if transaction_id not in self.key_verifications:
            raise LocalProtocolError(
                f"Key verification with the transaction id {transaction_id} does not exist."
            )

        sas = self.key_verifications[transaction_id]

        message = sas.accept_verification()

        return await self.to_device(message, tx_id)

    @logged_in_async
    @store_loaded
    async def confirm_short_auth_string(
        self, transaction_id: str, tx_id: Optional[str] = None
    ) -> Union[ToDeviceResponse, ToDeviceError]:
        """Confirm a short auth string and mark it as matching.

        Returns either a `ToDeviceResponse` if the request was successful or
        a `ToDeviceError` if there was an error with the request.

        Args:
            transaction_id (str): An transaction id of a valid key verification
                process.
        """
        message = self.confirm_key_verification(transaction_id)
        return await self.to_device(message, tx_id)

    @logged_in_async
    async def to_device(
        self,
        message: ToDeviceMessage,
        tx_id: Optional[str] = None,
    ) -> Union[ToDeviceResponse, ToDeviceError]:
        """Send a to-device message.

        Calls receive_response() to update the client state if necessary.

        Returns either a `ToDeviceResponse` if the request was successful or
        a `ToDeviceError` if there was an error with the request.

        Args:
            message (ToDeviceMessage): The message that should be sent out.
            tx_id (str, optional): The transaction ID for this message. Should
                be unique.
        """
        uuid = tx_id or uuid4()

        method, path, data = Api.to_device(
            self.access_token, message.type, message.as_dict(), uuid
        )

        return await self._send(
            ToDeviceResponse, method, path, data, response_data=(message,)
        )

    @logged_in_async
    @store_loaded
    async def keys_upload(self) -> Union[KeysUploadResponse, KeysUploadError]:
        """Upload the E2E encryption keys.

        This uploads the long lived session keys as well as the required amount
        of one-time keys.

        Automatically called by sync_forever().

        Calls receive_response() to update the client state if necessary.

        Raises LocalProtocolError if the client isn't logged in, if the session
        store isn't loaded or if no encryption keys need to be uploaded.
        """
        if not self.should_upload_keys:
            raise LocalProtocolError("No key upload needed.")

        assert self.olm
        keys_dict = self.olm.share_keys()

        method, path, data = Api.keys_upload(self.access_token, keys_dict)

        return await self._send(KeysUploadResponse, method, path, data)

    @logged_in_async
    @store_loaded
    async def keys_query(self) -> Union[KeysQueryResponse, KeysQueryError]:
        """Query the server for user keys.

        This queries the server for device keys of users with which we share an
        encrypted room.

        Automatically called by sync_forever() and room_send().

        Calls receive_response() to update the client state if necessary.

        Raises LocalProtocolError if the client isn't logged in, if the session
        store isn't loaded or if no key query needs to be performed.
        """
        user_list = self.users_for_key_query

        if not user_list:
            raise LocalProtocolError("No key query required.")

        # TODO pass the sync token here if it's a device update that triggered
        # our need for a key query.
        method, path, data = Api.keys_query(self.access_token, user_list)

        return await self._send(KeysQueryResponse, method, path, data)

    @logged_in_async
    async def devices(self) -> Union[DevicesResponse, DevicesError]:
        """Get the list of devices for the current user.

        Calls receive_response() to update the client state if necessary.

        Returns either a `DevicesResponse` if the request was successful
        or a `DevicesError` if there was an error with the request.
        """
        method, path = Api.devices(self.access_token)

        return await self._send(DevicesResponse, method, path)

    @logged_in_async
    async def update_device(
        self, device_id: str, content: Dict[str, str]
    ) -> Union[UpdateDeviceResponse, UpdateDeviceError]:
        """Update the metadata of the given device.

        Returns either a `UpdateDeviceResponse` if the request was successful or
        a `UpdateDeviceError` if there was an error with the request.

        Args:
            device_id (str): The device for which the metadata will be updated.
            content (Dict[str, str]): A dictionary of metadata values that will be
                updated for the device.

        Example:
            >>> device_id = "QBUAZIFURK"
            >>> content = {"display_name": "My new device"}
            >>> await client.update_device(device_id, content)

        """
        method, path, data = Api.update_device(self.access_token, device_id, content)

        return await self._send(UpdateDeviceResponse, method, path, data)

    @logged_in_async
    async def delete_devices(
        self, devices: List[str], auth: Optional[Dict[str, str]] = None
    ) -> Union[DeleteDevicesResponse, DeleteDevicesError]:
        """Delete a list of devices.

        This tells the server to delete the given devices and invalidate their
        associated access tokens.

        Calls receive_response() to update the client state if necessary.

        Returns either a `DeleteDevicesResponse` if the request was successful
        or a `DeleteDevicesError` if there was an error with the request.

        This endpoint supports user-interactive auth, calling this method
        without an auth dictionary will return a `DeleteDevicesAuthResponse`
        which can be used to introspect the valid authentication methods that
        the server supports.

        Args:
            devices (List[str]): A list of devices which will be deleted.
            auth (Dict): Additional authentication information for
                the user-interactive authentication API.

        Example:
            >>> devices = ["QBUAZIFURK", "AUIECTSRND"]
            >>> auth = {"type": "m.login.password",
            ...         "user": "example",
            ...         "password": "hunter1"}
            >>> await client.delete_devices(devices, auth)


        """
        method, path, data = Api.delete_devices(
            self.access_token, devices, auth_dict=auth
        )

        return await self._send(DeleteDevicesResponse, method, path, data)

    @logged_in_async
    async def space_get_hierarchy(
        self,
        space_id: str,
        from_page: Optional[str] = None,
        limit: Optional[int] = None,
        max_depth: Optional[int] = None,
        suggested_only: bool = False,
    ) -> Union[SpaceGetHierarchyResponse, SpaceGetHierarchyError]:
        """Gets the space's room hierarchy.

        Calls receive_response() to update the client state if necessary.

        Returns either a `SpaceGetHierarchyResponse` if the request was successful
        or a `SpaceGetHierarchyError` if there was an error with the request.

        Args:
            space_id (str): The ID of the space to get the hierarchy for.
            from_page (str, optional): Pagination token from a previous request
                to this endpoint.
            limit (int, optional): The maximum number of rooms to return.
            max_depth (int, optional): The maximum depth of the returned tree.
            suggested_only (bool, optional): Whether or not to only return
                rooms that are considered suggested. Defaults to False.
        """
        method, path = Api.space_get_hierarchy(
            self.access_token,
            space_id,
            from_page=from_page,
            limit=limit,
            max_depth=max_depth,
            suggested_only=suggested_only,
        )

        return await self._send(SpaceGetHierarchyResponse, method, path)

    @logged_in_async
    async def joined_members(
        self, room_id: str
    ) -> Union[JoinedMembersResponse, JoinedMembersError]:
        """Get the list of joined members for a room.

        Calls receive_response() to update the client state if necessary.

        Returns either a `JoinedMembersResponse` if the request was successful
        or a `JoinedMembersError` if there was an error with the request.

        Args:
            room_id(str): The room id of the room for which we wan't to request
                the joined member list.
        """
        method, path = Api.joined_members(self.access_token, room_id)

        return await self._send(
            JoinedMembersResponse, method, path, response_data=(room_id,)
        )

    @logged_in_async
    async def joined_rooms(
        self,
    ) -> Union[JoinedRoomsResponse, JoinedRoomsError]:
        """Get the list of joined rooms.

        Calls receive_response() to update the client state if necessary.

        Returns either a `JoinedRoomsResponse` if the request was successful
        or a `JoinedRoomsError` if there was an error with the request.
        """
        method, path = Api.joined_rooms(self.access_token)

        return await self._send(JoinedRoomsResponse, method, path)

    @logged_in_async
    async def room_send(
        self,
        room_id: str,
        message_type: str,
        content: Dict[Any, Any],
        tx_id: Optional[str] = None,
        ignore_unverified_devices: bool = False,
    ) -> Union[RoomSendResponse, RoomSendError]:
        """Send a message to a room.

        Calls receive_response() to update the client state if necessary.

        Args:
            room_id(str): The room id of the room where the message should be
                sent to.
            message_type(str): A string identifying the type of the message.
            content(Dict[Any, Any]): A dictionary containing the content of the
                message.
            tx_id(str, optional): The transaction ID of this event used to
                uniquely identify this message.
            ignore_unverified_devices(bool): If the room is encrypted and
                contains unverified devices, the devices can be marked as
                ignored here. Ignored devices will still receive encryption
                keys for messages but they won't be marked as verified.

        If the room where the message should be sent is encrypted the message
        will be encrypted before sending.

        This method also makes sure that the room members are fully synced and
        that keys are queried before sending messages to an encrypted room.

        If the method can't sync the state fully to send out an encrypted
        message after a couple of retries it raises `SendRetryError`.

        Raises `LocalProtocolError` if the client isn't logged in.
        """
        uuid: Union[str, UUID] = tx_id or uuid4()

        if self.olm:
            try:
                room = self.rooms[room_id]
            except KeyError:
                raise LocalProtocolError(f"No such room with id {room_id} found.")

            if room.encrypted:
                # Check if the members are synced, otherwise users might not get
                # the megolm seession.
                if not room.members_synced:
                    responses = []
                    responses.append(await self.joined_members(room_id))

                    if self.should_query_keys:
                        responses.append(await self.keys_query())

                # Check if we need to share a group session, it might have been
                # invalidated or expired.
                if self.olm.should_share_group_session(room_id):
                    try:
                        event = self.sharing_session[room_id]
                        await event.wait()
                    except KeyError:
                        await self.share_group_session(
                            room_id,
                            ignore_unverified_devices=ignore_unverified_devices,
                        )

                # Reactions as of yet don't support encryption.
                # Relevant spec proposal https://github.com/matrix-org/matrix-doc/pull/1849
                if message_type != "m.reaction":
                    # Encrypt our content and change the message type.
                    message_type, content = self.encrypt(room_id, message_type, content)

        method, path, data = Api.room_send(
            self.access_token, room_id, message_type, content, uuid
        )

        return await self._send(RoomSendResponse, method, path, data, (room_id,))

    @logged_in_async
    async def room_get_event(
        self, room_id: str, event_id: str
    ) -> Union[RoomGetEventResponse, RoomGetEventError]:
        """Get a single event based on roomId/eventId.

        Calls receive_response() to update the client state if necessary.

        Returns either a `RoomGetEventResponse` if the request was successful
        or a `RoomGetEventError` if there was an error with the request.

        Args:
            room_id (str): The room id of the room where the event is in.
            event_id (str): The event id to get.
        """
        method, path = Api.room_get_event(self.access_token, room_id, event_id)

        return await self._send(RoomGetEventResponse, method, path)

    @logged_in_async
    async def room_put_state(
        self,
        room_id: str,
        event_type: str,
        content: Dict[Any, Any],
        state_key: str = "",
    ) -> Union[RoomPutStateResponse, RoomPutStateError]:
        """Send a state event to a room.

        Calls receive_response() to update the client state if necessary.

        Returns either a `RoomPutStateResponse` if the request was successful
        or a `RoomPutStateError` if there was an error with the request.

        Args:
            room_id (str): The room id of the room to send the event to.
            event_type (str): The type of the state to send.
            content (Dict[Any, Any]): The content of the event to be sent.
            state_key (str): The key of the state event to send.
        """

        method, path, data = Api.room_put_state(
            self.access_token,
            room_id,
            event_type,
            content,
            state_key=state_key,
        )

        return await self._send(
            RoomPutStateResponse,
            method,
            path,
            data,
            response_data=(room_id,),
        )

    @logged_in_async
    async def room_get_state(
        self,
        room_id: str,
    ) -> Union[RoomGetStateResponse, RoomGetStateError]:
        """Fetch state for a room.

        Calls receive_response() to update the client state if necessary.

        Returns either a `RoomGetStateResponse` if the request was successful
        or a `RoomGetStateError` if there was an error with the request.

        Args:
            room_id (str): The room id of the room to fetch state from.
        """

        method, path = Api.room_get_state(
            self.access_token,
            room_id,
        )

        return await self._send(
            RoomGetStateResponse,
            method,
            path,
            response_data=(room_id,),
        )

    @logged_in_async
    async def room_get_state_event(
        self, room_id: str, event_type: str, state_key: str = ""
    ) -> Union[RoomGetStateEventResponse, RoomGetStateEventError]:
        """Fetch a state event from a room.

        Calls receive_response() to update the client state if necessary.

        Returns either a `RoomGetStateEventResponse` if the request was
        successful or a `RoomGetStateEventError` if there was an error with
        the request.

        Args:
            room_id (str): The room id of the room to fetch the event from.
            event_type (str): The type of the state to fetch.
            state_key (str): The key of the state event to fetch.
        """

        method, path = Api.room_get_state_event(
            self.access_token, room_id, event_type, state_key=state_key
        )

        return await self._send(
            RoomGetStateEventResponse,
            method,
            path,
            response_data=(
                event_type,
                state_key,
                room_id,
            ),
        )

    @logged_in_async
    async def room_redact(
        self,
        room_id: str,
        event_id: str,
        reason: Optional[str] = None,
        tx_id: Union[None, str, UUID] = None,
    ) -> Union[RoomRedactResponse, RoomRedactError]:
        """Strip information out of an event.

        Calls receive_response() to update the client state if necessary.

        Returns either a `RoomRedactResponse` if the request was successful or
        a `RoomRedactError` if there was an error with the request.

        Args:
            room_id (str): The room id of the room that contains the event that
                will be redacted.
            event_id (str): The ID of the event that will be redacted.
            tx_id (str/UUID, optional): A transaction ID for this event.
            reason(str, optional): A description explaining why the
                event was redacted.
        """
        method, path, data = Api.room_redact(
            self.access_token,
            room_id,
            event_id,
            tx_id=tx_id or uuid4(),
            reason=reason,
        )

        return await self._send(
            RoomRedactResponse,
            method,
            path,
            data,
            response_data=(room_id,),
        )

    async def room_resolve_alias(
        self,
        room_alias: str,
    ) -> Union[RoomResolveAliasResponse, RoomResolveAliasError]:
        """Resolve a room alias to a room ID.

        Calls receive_response() to update the client state if necessary.

        Returns either a `RoomResolveAliasResponse` if the request was
        successful or a `RoomResolveAliasError if there was an error
        with the request.

        Args:
            room_alias (str): The alias to resolve
        """
        method, path = Api.room_resolve_alias(room_alias)

        return await self._send(
            RoomResolveAliasResponse,
            method,
            path,
            response_data=(room_alias,),
        )

    @logged_in_async
    async def room_delete_alias(
        self,
        room_alias: str,
    ) -> Union[RoomDeleteAliasResponse, RoomDeleteAliasError]:
        """Delete a room alias.

        Calls receive_response() to update the client state if necessary.

        Returns either a `RoomDeleteAliasResponse` if the request was
        successful or a `RoomDeleteAliasError if there was an error
        with the request.

        Args:
            room_alias (str): The alias to delete
        """
        method, path = Api.room_delete_alias(
            self.access_token,
            room_alias,
        )

        return await self._send(
            RoomDeleteAliasResponse,
            method,
            path,
            response_data=(room_alias,),
        )

    @logged_in_async
    async def room_put_alias(
        self,
        room_alias: str,
        room_id: str,
    ) -> Union[RoomPutAliasResponse, RoomPutAliasError]:
        """Add a room alias.

        Calls receive_response() to update the client state if necessary.

        Returns either a `RoomPutAliasResponse` if the request was
        successful or a `RoomPutAliasError if there was an error
        with the request.

        Args:
            room_alias (str): The alias to add
            room_id (str): The room ID to map to
        """
        method, path, data = Api.room_put_alias(
            self.access_token,
            room_alias,
            room_id,
        )

        return await self._send(
            RoomPutAliasResponse,
            method,
            path,
            data=data,
            response_data=(room_alias, room_id),
        )

    async def room_get_visibility(
        self,
        room_id: str,
    ) -> Union[RoomGetVisibilityResponse, RoomGetVisibilityError]:
        """Get visibility for a room.

        Calls receive_response() to update the client state if necessary.

        Returns either a `RoomGetVisibilityResponse` if the request was
        successful or a `RoomGetVisibilityError if there was an error
        with the request.

        Args:
            room_id (str): The room ID to get visibility for
        """
        method, path = Api.room_get_visibility(room_id)

        return await self._send(
            RoomGetVisibilityResponse,
            method,
            path,
            response_data=(room_id,),
        )

    @logged_in_async
    @store_loaded
    async def keys_claim(
        self, user_set: Dict[str, Iterable[str]]
    ) -> Union[KeysClaimResponse, KeysClaimError]:
        """Claim one-time keys for a set of user and device pairs.

        Automatically called by sync_forever() and room_send().

        Calls receive_response() to update the client state if necessary.

        Args:
            user_set(Dict[str, Iterator[str]]): A dictionary mapping from a user
                id to a iterator of device ids. If a user set for a specific
                room is required it can be obtained using the
                `get_missing_sessions()` method.

        Raises LocalProtocolError if the client isn't logged in, if the session
        store isn't loaded, no room with the given room id exists or the room
        isn't an encrypted room.
        """
        method, path, data = Api.keys_claim(self.access_token, user_set)

        return await self._send(KeysClaimResponse, method, path, data)

    @logged_in_async
    @store_loaded
    async def share_group_session(
        self,
        room_id: str,
        ignore_unverified_devices: bool = False,
    ) -> Union[ShareGroupSessionResponse, ShareGroupSessionError]:
        """Share a group session with a room.

        This method sends a group session to members of a room.

        Automatically called by room_send().

        Calls receive_response() to update the client state if necessary.

        Args:
            room_id(str): The room id of the room where the message should be
                sent to.
            ignore_unverified_devices(bool): Mark unverified devices as
                ignored. Ignored devices will still receive encryption
                keys for messages but they won't be marked as verified.


        Raises LocalProtocolError if the client isn't logged in, if the session
        store isn't loaded, no room with the given room id exists, the room
        isn't an encrypted room or a key sharing request is already in flight
        for this room.
        """
        assert self.olm

        try:
            room = self.rooms[room_id]
        except KeyError:
            raise LocalProtocolError(f"No such room with id {room_id}")

        if not room.encrypted:
            raise LocalProtocolError(f"Room with id {room_id} is not encrypted")

        if room_id in self.sharing_session:
            raise LocalProtocolError(f"Already sharing a group session for {room_id}")

        self.sharing_session[room_id] = AsyncioEvent()

        missing_sessions = self.get_missing_sessions(room_id)

        if missing_sessions:
            await self.keys_claim(missing_sessions)

        shared_with = set()

        try:
            requests = []

            for sharing_with, to_device_dict in self.olm.share_group_session_parallel(
                room_id,
                list(room.users.keys()),
                ignore_unverified_devices=ignore_unverified_devices,
            ):
                method, path, data = Api.to_device(
                    self.access_token, "m.room.encrypted", to_device_dict, uuid4()
                )

                requests.append(
                    self._send(
                        ShareGroupSessionResponse,
                        method,
                        path,
                        data,
                        response_data=(room_id, sharing_with),
                    )
                )

            for response in await asyncio.gather(*requests, return_exceptions=True):
                if isinstance(response, ShareGroupSessionResponse):
                    shared_with.update(response.users_shared_with)

            # Mark the session as shared, usually the olm machine will do this
            # for us, but if there was no-one to share the session with it we
            # need to do it ourselves.
            self.olm.outbound_group_sessions[room_id].shared = True

        except ClientConnectionError:
            raise
        finally:
            event = self.sharing_session.pop(room_id)
            event.set()

        return ShareGroupSessionResponse(room_id, shared_with)

    @logged_in_async
    @store_loaded
    async def request_room_key(
        self,
        event: MegolmEvent,
        tx_id: Optional[str] = None,
    ) -> Union[RoomKeyRequestResponse, RoomKeyRequestError]:
        """Request a missing room key.

        This sends out a message to other devices requesting a room key from
        them.

        Calls receive_response() to update the client state if necessary.

        Returns either a `RoomKeyRequestResponse` if the request was successful
        or a `RoomKeyRequestError` if there was an error with the request.

        Raises a LocalProtocolError if the room key was already requested.

        Args:
            event (MegolmEvent): An undecrypted MegolmEvent for which we would
                like to request the decryption key.
        """
        uuid = tx_id or uuid4()

        if event.session_id in self.outgoing_key_requests:
            raise LocalProtocolError(
                "A key sharing request is already sent" " out for this session id."
            )

        assert self.user_id
        assert self.device_id

        message = event.as_key_request(self.user_id, self.device_id)

        method, path, data = Api.to_device(
            self.access_token, message.type, message.as_dict(), uuid
        )

        return await self._send(
            RoomKeyRequestResponse,
            method,
            path,
            data,
            (
                event.session_id,
                event.session_id,
                event.room_id,
                event.algorithm,
            ),
        )

    async def close(self):
        """Close the underlying http session."""
        if self.client_session:
            await self.client_session.close()
            self.client_session = None

    @store_loaded
    async def export_keys(self, outfile: str, passphrase: str, count: int = 10000):
        """Export all the Megolm decryption keys of this device.

        The keys will be encrypted using the passphrase.

        Note that this does not save other information such as the private
        identity keys of the device.

        Args:
            outfile (str): The file to write the keys to.
            passphrase (str): The encryption passphrase.
            count (int): Optional. Round count for the underlying key
                derivation. It is not recommended to specify it unless
                absolutely sure of the consequences.
        """
        assert self.store
        assert self.olm

        loop = asyncio.get_event_loop()

        inbound_group_store = self.store.load_inbound_group_sessions()
        export_keys = partial(
            self.olm.export_keys_static,
            inbound_group_store,
            outfile,
            passphrase,
            count,
        )

        await loop.run_in_executor(None, export_keys)

    @store_loaded
    async def import_keys(self, infile: str, passphrase: str):
        """Import Megolm decryption keys.

        The keys will be added to the current instance as well as written to
        database.

        Args:
            infile (str): The file containing the keys.
            passphrase (str): The decryption passphrase.

        Raises `EncryptionError` if the file is invalid or couldn't be
            decrypted.

        Raises the usual file errors if the file couldn't be opened.
        """
        assert self.store
        assert self.olm

        loop = asyncio.get_event_loop()

        import_keys = partial(self.olm.import_keys_static, infile, passphrase)
        sessions = await loop.run_in_executor(None, import_keys)

        for session in sessions:
            # This could be improved by writing everything to db at once at
            # the end
            if self.olm.inbound_group_store.add(session):
                self.store.save_inbound_group_session(session)

    @logged_in_async
    async def room_create(
        self,
        visibility: RoomVisibility = RoomVisibility.private,
        alias: Optional[str] = None,
        name: Optional[str] = None,
        topic: Optional[str] = None,
        room_version: Optional[str] = None,
        room_type: Optional[str] = None,
        federate: bool = True,
        is_direct: bool = False,
        preset: Optional[RoomPreset] = None,
        invite: Sequence[str] = (),
        initial_state: Sequence[Dict[str, Any]] = (),
        power_level_override: Optional[Dict[str, Any]] = None,
        predecessor: Optional[Dict[str, Any]] = None,
        space: bool = False,
    ) -> Union[RoomCreateResponse, RoomCreateError]:
        """Create a new room.

        Calls receive_response() to update the client state if necessary.

        Returns either a `RoomCreateResponse` if the request was successful or
        a `RoomCreateError` if there was an error with the request.

        Args:
            visibility (RoomVisibility): whether to have the room published in
                the server's room directory or not.
                Defaults to ``RoomVisibility.private``.

            alias (str, optional): The desired canonical alias local part.
                For example, if set to "foo" and the room is created on the
                "example.com" server, the room alias will be
                "#foo:example.com".

            name (str, optional): A name to set for the room.

            topic (str, optional): A topic to set for the room.

            room_version (str, optional): The room version to set.
                If not specified, the homeserver will use its default setting.
                If a version not supported by the homeserver is specified,
                a 400 ``M_UNSUPPORTED_ROOM_VERSION`` error will be returned.

            room_type (str, optional): The room type to set.
                If not specified, the homeserver will use its default setting.
                In spec v1.2 the following room types are specified:
                    - ``m.space``
                Unspecified room types are permitted through the use of Namespaced Identifiers.

            federate (bool): Whether to allow users from other homeservers from
                joining the room. Defaults to ``True``.
                Cannot be changed later.

            is_direct (bool): If this should be considered a
                direct messaging room.
                If ``True``, the server will set the ``is_direct`` flag on
                ``m.room.member events`` sent to the users in ``invite``.
                Defaults to ``False``.

            preset (RoomPreset, optional): The selected preset will set various
                rules for the room.
                If unspecified, the server will choose a preset from the
                ``visibility``: ``RoomVisibility.public`` equates to
                ``RoomPreset.public_chat``, and
                ``RoomVisibility.private`` equates to a
                ``RoomPreset.private_chat``.

            invite (list): A list of user id to invite to the room.

            initial_state (list): A list of state event dicts to send when
                the room is created.
                For example, a room could be made encrypted immediately by
                having a ``m.room.encryption`` event dict.

            power_level_override (dict): A ``m.room.power_levels content`` dict
                to override the default.
                The dict will be applied on top of the generated
                ``m.room.power_levels`` event before it is sent to the room.

            predecessor (dict): A reference to the room this room replaces, if the previous room was upgraded.
                Containing the event ID of the last known event in the old room.
                And the ID of the old room.
                ``event_id``: ``$something:example.org``,
                ``room_id``: ``!oldroom:example.org``

            space (bool): Create as a Space (defaults to False).
        """

        method, path, data = Api.room_create(
            self.access_token,
            visibility=visibility,
            alias=alias,
            name=name,
            topic=topic,
            room_version=room_version,
            room_type=room_type,
            federate=federate,
            is_direct=is_direct,
            preset=preset,
            invite=invite,
            initial_state=initial_state,
            power_level_override=power_level_override,
            predecessor=predecessor,
            space=space,
        )

        return await self._send(RoomCreateResponse, method, path, data)

    @logged_in_async
    async def join(self, room_id: str) -> Union[JoinResponse, JoinError]:
        """Join a room.

        This tells the server to join the given room.
        If the room is not public, the user must be invited.

        Calls receive_response() to update the client state if necessary.

        Returns either a `JoinResponse` if the request was successful or
        a `JoinError` if there was an error with the request.

        Args:
            room_id: The room id or alias of the room to join.
        """
        method, path, data = Api.join(self.access_token, room_id)
        return await self._send(JoinResponse, method, path, data)

    @logged_in_async
    async def room_knock(
        self,
        room_id: str,
        reason: Optional[str] = None,
    ) -> Union[RoomKnockResponse, RoomKnockError]:
        """Knock on a room.

        Calls receive_response() to update the client state if necessary.

        Returns either a `RoomKnockResponse` if the request was successful or
        a `RoomKnockError` if there was an error with the request.

        Args:
            room_id (str): The room id of the room that the user is
                knocking on.
            reason (str, optional): The reason for the knock.
        """
        method, path, data = Api.room_knock(
            self.access_token,
            room_id,
            reason,
        )
        return await self._send(RoomKnockResponse, method, path, data)

    @logged_in_async
    async def room_enable_knocking(
        self,
        room_id: str,
    ) -> Union[RoomPutStateResponse, RoomPutStateError]:
        """Enables knocking for a room.

        Returns either a `RoomPutStateResponse` if the request was successful
        or a `RoomPutStateError` if there was an error with the request.

        Args:
            room_id (str): The room id of the room to enable knocking for.
        """
        return await self.room_put_state(
            room_id,
            event_type="m.room.join_rules",
            content={"join_rule": "knock"},
        )

    @logged_in_async
    async def room_invite(
        self,
        room_id: str,
        user_id: str,
    ) -> Union[RoomInviteResponse, RoomInviteError]:
        """Invite a user to a room.

        Calls receive_response() to update the client state if necessary.

        Returns either a `RoomInviteResponse` if the request was successful or
        a `RoomInviteError` if there was an error with the request.

        Args:
            room_id (str): The room id of the room that the user will be
                invited to.
            user_id (str): The user id of the user that should be invited.
        """
        method, path, data = Api.room_invite(
            self.access_token,
            room_id,
            user_id,
        )
        return await self._send(RoomInviteResponse, method, path, data)

    @logged_in_async
    async def room_leave(
        self, room_id: str
    ) -> Union[RoomLeaveResponse, RoomLeaveError]:
        """Leave a room or reject an invite.

        This tells the server to leave the given room.
        If the user was only invited, the invite is rejected.

        Calls receive_response() to update the client state if necessary.

        Returns either a `RoomLeaveResponse` if the request was successful or
        a `RoomLeaveError` if there was an error with the request.

        Args:
            room_id: The room id of the room to leave.
        """
        method, path, data = Api.room_leave(self.access_token, room_id)
        return await self._send(RoomLeaveResponse, method, path, data)

    @logged_in_async
    async def room_forget(
        self, room_id: str
    ) -> Union[RoomForgetResponse, RoomForgetError]:
        """Forget a room.

        This tells the server to forget the given room's history for our user.
        If all users on a homeserver forget the room, the room will be
        eligible for deletion from that homeserver.

        Calls receive_response() to update the client state if necessary.

        Returns either a `RoomForgetResponse` if the request was successful or
        a `RoomForgetError` if there was an error with the request.

        Args:
            room_id (str): The room id of the room to forget.
        """
        method, path, data = Api.room_forget(self.access_token, room_id)
        return await self._send(
            RoomForgetResponse, method, path, data, response_data=(room_id,)
        )

    @logged_in_async
    async def room_kick(
        self,
        room_id: str,
        user_id: str,
        reason: Optional[str] = None,
    ) -> Union[RoomKickResponse, RoomKickError]:
        """Kick a user from a room, or withdraw their invitation.

        Kicking a user adjusts their membership to "leave" with an optional
        reason.

        Calls receive_response() to update the client state if necessary.

        Returns either a `RoomKickResponse` if the request was successful or
        a `RoomKickError` if there was an error with the request.

        Args:
            room_id (str): The room id of the room that the user will be
                kicked from.
            user_id (str): The user_id of the user that should be kicked.
            reason (str, optional): A reason for which the user is kicked.
        """

        method, path, data = Api.room_kick(
            self.access_token,
            room_id,
            user_id,
            reason,
        )
        return await self._send(RoomKickResponse, method, path, data)

    @logged_in_async
    async def room_ban(
        self,
        room_id: str,
        user_id: str,
        reason: Optional[str] = None,
    ) -> Union[RoomBanResponse, RoomBanError]:
        """Ban a user from a room.

        When a user is banned from a room, they may not join it or be
        invited to it until they are unbanned.
        If they are currently in the room, they will be kicked or have their
        invitation withdrawn first.

        Calls receive_response() to update the client state if necessary.

        Returns either a `RoomBanResponse` if the request was successful or
        a `RoomBanError` if there was an error with the request.

        Args:
            room_id (str): The room id of the room that the user will be
                banned from.
            user_id (str): The user_id of the user that should be banned.
            reason (str, optional): A reason for which the user is banned.
        """

        method, path, data = Api.room_ban(
            self.access_token,
            room_id,
            user_id,
            reason,
        )
        return await self._send(RoomBanResponse, method, path, data)

    @logged_in_async
    async def room_unban(
        self,
        room_id: str,
        user_id: str,
    ) -> Union[RoomBanResponse, RoomBanError]:
        """Unban a user from a room.

        This allows them to be invited and join the room again.

        Calls receive_response() to update the client state if necessary.

        Returns either a `RoomUnbanResponse` if the request was successful or
        a `RoomUnbanError` if there was an error with the request.

        Args:
            room_id (str): The room id of the room that the user will be
                unbanned from.
            user_id (str): The user_id of the user that should be unbanned.
        """

        method, path, data = Api.room_unban(
            self.access_token,
            room_id,
            user_id,
        )
        return await self._send(RoomUnbanResponse, method, path, data)

    @logged_in_async
    async def room_context(
        self,
        room_id: str,
        event_id: str,
        limit: Optional[int] = None,
    ) -> Union[RoomContextResponse, RoomContextError]:
        """Fetch a number of events that happened before and after an event.

        This allows clients to get the context surrounding an event.

        Calls receive_response() to update the client state if necessary.

        Returns either a `RoomContextResponse` if the request was successful or
        a `RoomContextError` if there was an error with the request.

        Args:
            room_id (str): The room id of the room that contains the event and
                its context.
            event_id (str): The event_id of the event that we wish to get the
                context for.
            limit(int, optional): The maximum number of events to request.
        """

        method, path = Api.room_context(self.access_token, room_id, event_id, limit)

        return await self._send(
            RoomContextResponse, method, path, response_data=(room_id,)
        )

    @logged_in_async
    async def room_messages(
        self,
        room_id: str,
        start: str,
        end: Optional[str] = None,
        direction: MessageDirection = MessageDirection.back,
        limit: int = 10,
        message_filter: Optional[Dict[Any, Any]] = None,
    ) -> Union[RoomMessagesResponse, RoomMessagesError]:
        """Fetch a list of message and state events for a room.

        It uses pagination query parameters to paginate history in the room.

        Calls receive_response() to update the client state if necessary.

        Returns either a `RoomMessagesResponse` if the request was successful or
        a `RoomMessagesResponse` if there was an error with the request.

        Args:
            room_id (str): The room id of the room for which we would like to
                fetch the messages.
            start (str): The token to start returning events from. This token
                can be obtained from a prev_batch token returned for each room
                by the sync API, or from a start or end token returned by a
                previous request to this endpoint.
            end (str, optional): The token to stop returning events at. This
                token can be obtained from a prev_batch token returned for
                each room by the sync endpoint, or from a start or end token
                returned by a previous request to this endpoint.
            direction (MessageDirection, optional): The direction to return
                events from. Defaults to MessageDirection.back.
            limit (int, optional): The maximum number of events to return.
                Defaults to 10.
            message_filter (Optional[Dict[Any, Any]]):
                A filter dict that should be used for this room messages
                request.

        Example:
            >>> response = await client.room_messages(room_id, previous_batch)
            >>> next_response = await client.room_messages(room_id,
            ...                                            response.end)


        """
        method, path = Api.room_messages(
            self.access_token,
            room_id,
            start,
            end=end,
            direction=direction,
            limit=limit,
            message_filter=message_filter,
        )

        return await self._send(
            RoomMessagesResponse, method, path, response_data=(room_id,)
        )

    @logged_in_async
    async def room_typing(
        self,
        room_id: str,
        typing_state: bool = True,
        timeout: int = 30000,
    ) -> Union[RoomTypingResponse, RoomTypingError]:
        """Send a typing notice to the server.

        This tells the server that the user is typing for the next N
        milliseconds or that the user has stopped typing.

        Calls receive_response() to update the client state if necessary.

        Returns either a `RoomTypingResponse` if the request was successful or
        a `RoomTypingError` if there was an error with the request.

        Args:
            room_id (str): The room id of the room where the user is typing.
            typing_state (bool): A flag representing whether the user started
                or stopped typing.
            timeout (int): For how long should the new typing notice be
                valid for in milliseconds.
        """
        method, path, data = Api.room_typing(
            self.access_token, room_id, self.user_id, typing_state, timeout
        )

        return await self._send(
            RoomTypingResponse, method, path, data, response_data=(room_id,)
        )

    @logged_in_async
    async def update_receipt_marker(
        self,
        room_id: str,
        event_id: str,
        receipt_type: str = "m.read",
    ) -> None:
        """Update the marker of given the `receipt_type` to specified `event_id`.

        Calls receive_response() to update the client state if necessary.

        Returns either a `UpdateReceiptMarkerResponse` if the request was
        successful or a `UpdateReceiptMarkerError` if there was an error with
        the request.

        Args:
            room_id (str): Room id of the room where the marker should
                be updated
            event_id (str): The event ID the read marker should be located at
            receipt_type (str): The type of receipt to send. Currently, only
                `m.read` is supported by the Matrix specification.
        """
        method, path = Api.update_receipt_marker(
            self.access_token,
            room_id,
            event_id,
            receipt_type,
        )

        return await self._send(
            UpdateReceiptMarkerResponse,
            method,
            path,
            "{}",
        )

    @logged_in_async
    async def room_read_markers(
        self, room_id: str, fully_read_event: str, read_event: Optional[str] = None
    ):
        """Update the fully read marker (and optionally the read receipt) for
        a room.

        Calls receive_response() to update the client state if necessary.

        Returns either a `RoomReadMarkersResponse` if the request was
        successful or a `RoomReadMarkersError` if there was an error with
        the request.

        This sets the position of the read markers.

        - `fully_read_event` is the latest event in the set of events that the
          user has either fully read or indicated they aren't interested in. It
          permits the implementation of a "jump to first unread message" kind
          of feature. It is _private_ (not exposed to other room participants).

        - `read_event` is the most recent message the user has read and is also
          known as a _read receipt_. A read receipt being set on an event does
          not imply that all previous events have been seen. This happens in
          cases such as when a user comes back to a room after hundreds of
          messages have been sent and _only_ reads the most recent message. The
          read receipt is _public_ (exposed to other room participants).

        If you want to set the read receipt, you _must_ set `read_event`.

        Args:
            room_id (str): The room ID of the room where the read markers should
                be updated.
            fully_read_event (str): The event ID that the user has fully read up
                to.
            read_event (Optional[str]): The event ID to set the read receipt
                location at.
        """
        method, path, data = Api.room_read_markers(
            self.access_token, room_id, fully_read_event, read_event
        )

        return await self._send(
            RoomReadMarkersResponse, method, path, data, response_data=(room_id,)
        )

    @logged_in_async
    async def content_repository_config(
        self,
    ) -> Union[ContentRepositoryConfigResponse, ContentRepositoryConfigError]:
        """Get the content repository configuration, such as upload limits.

        Calls receive_response() to update the client state if necessary.

        Returns either a `ContentRepositoryConfigResponse` if the request
        was successful or a `ContentRepositoryConfigError` if there was an
        error with the request.
        """
        method, path = Api.content_repository_config(self.access_token)

        return await self._send(ContentRepositoryConfigResponse, method, path)

    @staticmethod
    async def _process_data_chunk(chunk, monitor=None):
        if monitor and monitor.cancel:
            raise TransferCancelledError

        while monitor and monitor.pause:
            await asyncio.sleep(0.1)

        return chunk

    async def _plain_data_generator(self, data, monitor=None):
        """Yield chunks of bytes from data.

        If a monitor is passed, update its ``transferred`` property and
        suspend yielding chunks while its ``pause`` attribute is ``True``.

        Raise ``TransferCancelledError`` if ``monitor.cancel`` is ``True``.
        """

        async for value in async_generator_from_data(data):
            yield await self._process_data_chunk(value, monitor)

    async def _encrypted_data_generator(
        self,
        data,
        decryption_dict,
        monitor=None,
    ):
        """Yield encrypted chunks of bytes from data.

        If a monitor is passed, update its ``transferred`` property and
        suspend yielding chunks while its ``pause`` attribute is ``True``.

        The last yielded value will be the decryption dict.

        Raise ``TransferCancelledError`` if ``monitor.cancel`` is ``True``.
        """

        async for value in async_encrypt_attachment(data):
            if isinstance(value, dict):  # last yielded value
                decryption_dict.update(value)
            else:
                yield await self._process_data_chunk(value, monitor)

    @logged_in_async
    async def upload(
        self,
        data_provider: Union[DataProvider, SynchronousFileType, AsyncFileType],
        content_type: str = "application/octet-stream",
        filename: Optional[str] = None,
        encrypt: bool = False,
        monitor: Optional[TransferMonitor] = None,
        filesize: Optional[int] = None,
    ) -> Tuple[Union[UploadResponse, UploadError], Optional[Dict[str, Any]]]:
        """Upload a file to the content repository.

        This method ignores `AsyncClient.config.request_timeout` and uses `0`.

        Calls receive_response() to update the client state if necessary.

        Returns a tuple containing:

        - Either a `UploadResponse` if the request was successful, or a
          `UploadError` if there was an error with the request

        - A dict with file decryption info if encrypt is ``True``,
          else ``None``.

        Raises a ``TransferCancelledError`` if a monitor is passed and its
        ``cancelled`` property becomes set to ``True``.

        Args:
            data_provider (Callable, SynchronousFile, AsyncFile): A function
                returning the data to upload or a file object. File objects
                must be opened in binary mode (``mode="r+b"``). Callables
                returning a path string, Path, async iterable or aiofiles
                open binary file object allow the file data to be read in an
                asynchronous and lazy way (without reading the entire file
                into memory). Returning a synchronous iterable or standard
                open binary file object will still allow the data to be read
                lazily, but not asynchronously.

                The function will be called again if the upload fails
                due to a server timeout, in which case it must restart
                from the beginning.
                Callables receive two arguments: the total number of
                429 "Too many request" errors that occurred, and the total
                number of server timeout exceptions that occurred, thus
                cleanup operations can be performed for retries if necessary.

            content_type (str): The content MIME type of the file,
                e.g. "image/png".
                Defaults to "application/octet-stream", corresponding to a
                generic binary file.
                Custom values are ignored if encrypt is ``True``.

            filename (str, optional): The file's original name.

            encrypt (bool): If the file's content should be encrypted,
                necessary for files that will be sent to encrypted rooms.
                Defaults to ``False``.

            monitor (TransferMonitor, optional): If a ``TransferMonitor``
                object is passed, it will be updated by this function while
                uploading.
                From this object, statistics such as currently
                transferred bytes or estimated remaining time can be gathered
                while the upload is running as a task; it also allows
                for pausing and cancelling.

            filesize (int, optional): Size in bytes for the file to transfer.
                If left as ``None``, some servers might refuse the upload.

        It's common to use this alongside :py:meth:`room_send`. An example of
        uploading a plain text file follows, but the principle is the same for
        media, you just need to add an additional "info" key to the content.
        See `the Matrix client-server spec <https://matrix.org/docs/spec/client_server/r0.6.0#m-room-message-msgtypes>`_
        for more details.

        Example:
            >>> file_stat = await aiofiles.os.stat("sample.py")
            >>> async with aiofiles.open("sample.py", "r+b") as f:
            >>>    resp, maybe_keys = await client.upload(
            ...        f,
            ...        content_type="text/plain",
            ...        filename="hello.py",
            ...        filesize=file_stat.st_size()
            ...    )

            >>>    await client.room_send(
            ...        room_id="!myfaveroom:example.org",
            ...        message_type="m.room.message",
            ...        content = {
            ...            "msgtype": "m.file",
            ...            "url": resp.content_uri,
            ...            "body": "descriptive title (like the filename)"
            ...        }
            ...    )
        """

        http_method, path, _ = Api.upload(self.access_token, filename)

        decryption_dict: Dict[str, Any] = {}

        initial_file_pos = 0

        async def provider(got_429, got_timeouts):
            nonlocal initial_file_pos
            if monitor and (got_429 or got_timeouts):
                # We have to restart from scratch
                monitor.transferred = 0

            if isinstance(data_provider, Callable):
                data = data_provider(got_429, got_timeouts)

            elif isinstance(data_provider, SynchronousFile):
                if got_429 or got_timeouts:
                    data_provider.seek(initial_file_pos)
                else:
                    initial_file_pos = data_provider.tell()

                data = data_provider

            elif isinstance(data_provider, AsyncFile):
                if got_429 or got_timeouts:
                    await data_provider.seek(initial_file_pos)
                else:
                    initial_file_pos = await data_provider.tell()

                data = data_provider

            else:
                raise TypeError(
                    f"data_provider type {type(data_provider)} "
                    "is not of a usable type "
                    f"(Callable, {SynchronousFile}, {AsyncFile})"
                )

            if encrypt:
                return self._encrypted_data_generator(
                    data,
                    decryption_dict,
                    monitor,
                )

            return self._plain_data_generator(data, monitor)

        response = await self._send(
            UploadResponse,
            http_method,
            path,
            data_provider=provider,
            content_type="application/octet-stream" if encrypt else content_type,
            trace_context=monitor,
            timeout=0,
            content_length=filesize,
        )

        # After the upload finished and we get the response above, if encrypt
        # is True, decryption_dict will have been updated from inside the
        # self._encrypted_data_generator().
        return (response, decryption_dict if encrypt else None)

    @client_session
    async def download(
        self,
        mxc: Optional[str] = None,
        filename: Optional[str] = None,
        allow_remote: bool = True,
        server_name: Optional[str] = None,
        media_id: Optional[str] = None,
        save_to: Optional[os.PathLike] = None,
<<<<<<< HEAD
    ) -> Union[DownloadResponse, DownloadError]:
=======
    ) -> Union[DiskDownloadResponse, MemoryDownloadResponse, DownloadError]:
>>>>>>> e572acdb
        """Get the content of a file from the content repository.

        This method ignores `AsyncClient.config.request_timeout` and uses `0`.

        Calls receive_response() to update the client state if necessary.

        Returns either a `MemoryDownloadResponse` or `DiskDownloadResponse` if the request was successful or
        a `DownloadError` if there was an error with the request.

        The parameters `server_name` and `media_id` are deprecated and will be removed in a future release.
        Use `mxc` instead.

        Args:
            mxc (str, optional): The mxc:// URI.
            filename (str, optional): A filename to be returned in the response
                by the server. If None (default), the original name of the
                file will be returned instead, if there is one.
            allow_remote (bool): Indicates to the server that it should not
                attempt to fetch the media if it is deemed remote.
                This is to prevent routing loops where the server contacts
                itself.
            server_name (str, optional): [deprecated] The server name from the mxc:// URI.
            media_id (str, optional): [deprecated] The media ID from the mxc:// URI.
            save_to (PathLike, optional): If set, the downloaded file will be saved to this path,
                instead of being saved in-memory.
        """
        # TODO: support TransferMonitor

        if mxc is None:
            if server_name is None or media_id is None:
                # Too few parameters are passed.
                raise TypeError(
                    "Either `mxc` or both the `server_name` and `media_id` are required"
                )
            if server_name is not None or media_id is not None:
                # Deprecated parameters are passed.
                warnings.warn(
                    "The parameters `server_name` and `media_id` are deprecated "
                    "and will be removed in a future release. Use `mxc` instead",
                    DeprecationWarning,
                )
        else:
            if server_name is not None or media_id is not None:
                # Potentially clashing parameters are passed.
                raise TypeError(
                    "The parameters `server_name` and `media_id` are deprecated "
                    "and will be removed in a future release. Use `mxc` instead"
                )
            else:
                # `mxc` is passed; expected behavior
                url = urlparse(mxc)
                server_name = url.netloc
                media_id = url.path.replace("/", "")

        http_method, path = Api.download(
            server_name,
            media_id,
            filename,
            allow_remote,
        )

        response_class = MemoryDownloadResponse
        if save_to is not None:
            response_class = DiskDownloadResponse

        return await self._send(
            response_class,
            http_method,
            path,
            timeout=0,
            save_to=save_to,
        )

    @client_session
    async def thumbnail(
        self,
        server_name: str,
        media_id: str,
        width: int,
        height: int,
        method: ResizingMethod = ResizingMethod.scale,
        allow_remote: bool = True,
    ) -> Union[ThumbnailResponse, ThumbnailError]:
        """Get the thumbnail of a file from the content repository.

        The actual thumbnail may be larger than the size specified.
        This method ignores `AsyncClient.config.request_timeout` and uses `0`.

        Calls receive_response() to update the client state if necessary.

        Returns either a `ThumbnailResponse` if the request was successful or
        a `ThumbnailError` if there was an error with the request.

        Args:
            server_name (str): The server name from the mxc:// URI.
            media_id (str): The media ID from the mxc:// URI.
            width (int): The desired width of the thumbnail.
            height (int): The desired height of the thumbnail.
            method (ResizingMethod): The desired resizing method.
            allow_remote (bool): Indicates to the server that it should not
                attempt to fetch the media if it is deemed remote.
                This is to prevent routing loops where the server contacts
                itself.
        """
        http_method, path = Api.thumbnail(
            server_name, media_id, width, height, method, allow_remote
        )

        return await self._send(
            ThumbnailResponse,
            http_method,
            path,
            timeout=0,
        )

    @client_session
    async def get_profile(
        self, user_id: Optional[str] = None
    ) -> Union[ProfileGetResponse, ProfileGetError]:
        """Get a user's combined profile information.

        This queries the display name and avatar matrix content URI of a user
        from the server. Additional profile information may be present.
        The currently logged in user is queried if no user is specified.

        Calls receive_response() to update the client state if necessary.

        Returns either a `ProfileGetResponse` if the request was
        successful or a `ProfileGetError` if there was an error
        with the request.

        Args:
            user_id (str): User id of the user to get the profile for.
        """
        method, path = Api.profile_get(
            user_id or self.user_id, access_token=self.access_token or None
        )

        return await self._send(
            ProfileGetResponse,
            method,
            path,
        )

    @client_session
    async def get_presence(
        self, user_id: str
    ) -> Union[PresenceGetResponse, PresenceGetError]:
        """Get a user's presence state.

        This queries the presence state of a user from the server.

        Calls receive_response() to update the client state if necessary.

        Returns either a `PresenceGetResponse` if the request was
        successful or a `PresenceGetError` if there was an error
        with the request.

        Args:
            user_id (str): User id of the user to get the presence state for.
        """

        method, path = Api.get_presence(self.access_token, user_id)

        return await self._send(
            PresenceGetResponse, method, path, response_data=(user_id,)
        )

    @client_session
    async def set_presence(
        self, presence: str, status_msg: Optional[str] = None
    ) -> Union[PresenceSetResponse, PresenceSetError]:
        """Set our user's presence state.

        This tells the server to set presence state of the currently logged
        in user to the supplied string.

        Calls receive_response() to update the client state if necessary.

        Returns either a `PresenceSetResponse` if the request was
        successful or a `PresenceSetError` if there was an error
        with the request.

        Args:
            presence (str): The new presence state. One of: ["online", "offline", "unavailable"]
            status_msg (str, optional): The status message to attach to this state.
        """

        method, path, data = Api.set_presence(
            self.access_token, self.user_id, presence, status_msg
        )

        resp = await self._send(PresenceSetResponse, method, path, data)
        if isinstance(resp, PresenceSetResponse):
            self._presence = presence

        return resp

    @client_session
    async def get_displayname(
        self, user_id: Optional[str] = None
    ) -> _ProfileGetDisplayNameT:
        """Get a user's display name.

        This queries the display name of a user from the server.
        The currently logged in user is queried if no user is specified.

        Calls receive_response() to update the client state if necessary.

        Returns either a `ProfileGetDisplayNameResponse` if the request was
        successful or a `ProfileGetDisplayNameError` if there was an error
        with the request.

        Args:
            user_id (str): User id of the user to get the display name for.
        """
        method, path = Api.profile_get_displayname(
            user_id or self.user_id, access_token=self.access_token or None
        )

        return await self._send(
            ProfileGetDisplayNameResponse,
            method,
            path,
        )

    @logged_in_async
    async def set_displayname(self, displayname: str) -> _ProfileSetDisplayNameT:
        """Set user's display name.

        This tells the server to set display name of the currently logged
        in user to the supplied string.

        Calls receive_response() to update the client state if necessary.

        Returns either a `ProfileSetDisplayNameResponse` if the request was
        successful or a `ProfileSetDisplayNameError` if there was an error
        with the request.

        Args:
            displayname (str): Display name to set.
        """
        method, path, data = Api.profile_set_displayname(
            self.access_token, self.user_id, displayname
        )

        return await self._send(
            ProfileSetDisplayNameResponse,
            method,
            path,
            data,
        )

    @client_session
    async def get_avatar(
        self, user_id: Optional[str] = None
    ) -> Union[ProfileGetAvatarResponse, ProfileGetAvatarError]:
        """Get a user's avatar URL.

        This queries the avatar matrix content URI of a user from the server.
        The currently logged in user is queried if no user is specified.

        Calls receive_response() to update the client state if necessary.

        Returns either a `ProfileGetAvatarResponse` if the request was
        successful or a `ProfileGetAvatarError` if there was an error
        with the request.

        Args:
            user_id (str): User id of the user to get the avatar for.
        """
        method, path = Api.profile_get_avatar(
            user_id or self.user_id, access_token=self.access_token or None
        )

        return await self._send(
            ProfileGetAvatarResponse,
            method,
            path,
        )

    @logged_in_async
    async def set_avatar(
        self, avatar_url: str
    ) -> Union[ProfileSetAvatarResponse, ProfileSetAvatarError]:
        """Set the user's avatar URL.

        This tells the server to set the avatar of the currently logged
        in user to supplied matrix content URI.

        Calls receive_response() to update the client state if necessary.

        Returns either a `ProfileSetAvatarResponse` if the request was
        successful or a `ProfileSetAvatarError` if there was an error
        with the request.

        Args:
            avatar_url (str): matrix content URI of the avatar to set.
        """
        method, path, data = Api.profile_set_avatar(
            self.access_token, self.user_id, avatar_url
        )

        return await self._send(
            ProfileSetAvatarResponse,
            method,
            path,
            data,
        )

    @logged_in_async
    async def get_openid_token(
        self, user_id: str
    ) -> Union[GetOpenIDTokenResponse, GetOpenIDTokenError]:
        """Gets an OpenID token object that the requester may supply to another service
        to verify their identity in matrix.

        Returns either a `GetOpenIDTokenResponse` if the request was
        successful or a `GetOpenIDTokenError` if there was an error
        with the request.

        Args:
            user_id (str): The user who requested the OpenID token
        """

        method, path, data = Api.get_openid_token(self.access_token, user_id)

        return await self._send(GetOpenIDTokenResponse, method, path, data)

    @logged_in_async
    async def upload_filter(
        self,
        user_id: Optional[str] = None,
        event_fields: Optional[List[str]] = None,
        event_format: EventFormat = EventFormat.client,
        presence: Optional[Dict[str, Any]] = None,
        account_data: Optional[Dict[str, Any]] = None,
        room: Optional[Dict[str, Any]] = None,
    ) -> Union[UploadFilterResponse, UploadFilterError]:
        """Upload a new filter definition to the homeserver.

        Returns either a `UploadFilterResponse` if the request was
        successful or a `UploadFilterError` if there was an error
        with the request.

        The filter ID from the successful responses can be used for
        the ``AsyncClient.sync()``, ``AsyncClient.sync_forever()`` and
        ``AsyncClient.room_messages()`` methods.

        Args:
            user_id (Optional[str]):  ID of the user uploading the filter.
                If not provider, the current logged in user's ID is used.

            event_fields (Optional[List[str]]): List of event fields to
                include. If this list is absent then all fields are included.
                The entries may include '.' characters to indicate sub-fields.
                A literal '.' character in a field name may be escaped
                using a '\'.

            event_format (EventFormat): The format to use for events.

            presence (Dict[str, Any]): The presence updates to include.
                The dict corresponds to the `EventFilter` type described
                in https://matrix.org/docs/spec/client_server/latest#id240

            account_data (Dict[str, Any]): The user account data that isn't
                associated with rooms to include.
                The dict corresponds to the `EventFilter` type described
                in https://matrix.org/docs/spec/client_server/latest#id240

            room (Dict[str, Any]): Filters to be applied to room data.
                The dict corresponds to the `RoomFilter` type described
                in https://matrix.org/docs/spec/client_server/latest#id240
        """
        method, path, data = Api.upload_filter(
            self.access_token,
            user_id or self.user_id,
            event_fields,
            event_format,
            presence,
            account_data,
            room,
        )

        return await self._send(UploadFilterResponse, method, path, data)

    async def whoami(self) -> Union[WhoamiResponse, WhoamiError]:
        """Get information about the logged-in user from the homeserver.

        Returns either a `WhoamiResponse` if the request was successful
        or a `WhoamiError` if there was an error with the request.

        On a successful response, the client's state will be updated with
        the user_id and device_id returned, if different from the current state.
        """
        if self.access_token is None:
            raise ValueError("No access_token is set.")

        method, path = Api.whoami(self.access_token)
        return await self._send(WhoamiResponse, method, path)

    @logged_in_async
    async def set_pushrule(
        self,
        scope: str,
        kind: PushRuleKind,
        rule_id: str,
        before: Optional[str] = None,
        after: Optional[str] = None,
        actions: Sequence[PushAction] = (),
        conditions: Optional[Sequence[PushCondition]] = None,
        pattern: Optional[str] = None,
    ) -> Union[SetPushRuleResponse, SetPushRuleError]:
        """Create or modify an existing push rule.

        Returns either a `SetPushRuleResponse` if the request was
        successful or a `SetPushRuleError` if there was an error
        with the request.

        Args:
            scope (str): The scope of this rule, e.g. ``"global"``.
                Homeservers currently only process ``global`` rules for
                event matching, while ``device`` rules are a planned feature.
                It is up to clients to interpret any other scope name.

            kind (PushRuleKind): The kind of rule.

            rule_id (str): The identifier of the rule. Must be unique
                within its scope and kind.
                For rules of ``room`` kind, this is the room ID to match for.
                For rules of ``sender`` kind, this is the user ID to match.

            before (Optional[str]): Position this rule before the one matching
                the given rule ID.
                The rule ID cannot belong to a predefined server rule.
                ``before`` and ``after`` cannot be both specified.

            after (Optional[str]): Position this rule after the one matching
                the given rule ID.
                The rule ID cannot belong to a predefined server rule.
                ``before`` and ``after`` cannot be both specified.

            actions (Sequence[PushAction]): Actions to perform when the
                conditions for this rule are met. The given actions replace
                the existing ones.

            conditions (Sequence[PushCondition]): Event conditions that must
                hold true for the rule to apply to that event.
                A rule with no conditions always hold true.
                Only applicable to ``underride`` and ``override`` rules.

            pattern (Optional[str]): Glob-style pattern to match against
                for the event's content.
                Only applicable to ``content`` rules.

        Example:
            >>> client.set_pushrule(
            ...     scope = "global",
            ...     kind = PushRuleKind.room,
            ...     rule_id = "!foo123:example.org",
            ...     actions = [PushNotify(), PushSetTweak("sound", "default")],
            ... )
            ...
            ... client.set_pushrule(
            ...     scope = "global",
            ...     kind = PushRuleKind.override,
            ...     rule_id = "silence_large_rooms",
            ...     actions = [],
            ...     conditions = [PushRoomMemberCount(10, ">")],
            ... )
            ...
            ... client.set_pushrule(
            ...     scope = "global",
            ...     kind = PushRuleKind.content,
            ...     rule_id = "highlight_messages_containing_nio_word",
            ...     actions = [PushNotify(), PushSetTweak("highlight", True)],
            ...     pattern = "nio"
            ... )

        """

        method, path, data = Api.set_pushrule(
            self.access_token,
            scope,
            kind,
            rule_id,
            before,
            after,
            actions,
            conditions,
            pattern,
        )

        return await self._send(SetPushRuleResponse, method, path, data)

    @logged_in_async
    async def delete_pushrule(
        self,
        scope: str,
        kind: PushRuleKind,
        rule_id: str,
    ) -> Union[DeletePushRuleResponse, DeletePushRuleError]:
        """Delete an existing push rule.

        Returns either a `DeletePushRuleResponse` if the request was
        successful or a `DeletePushRuleError` if there was an error
        with the request.

        Args:
            scope (str): The scope of this rule, e.g. ``"global"``.
                Homeservers currently only process ``global`` rules for
                event matching, while ``device`` rules are a planned feature.
                It is up to clients to interpret any other scope name.

            kind (PushRuleKind): The kind of rule.

            rule_id (str): The identifier of the rule. Must be unique
                within its scope and kind.
        """

        method, path = Api.delete_pushrule(
            self.access_token,
            scope,
            kind,
            rule_id,
        )

        return await self._send(DeletePushRuleResponse, method, path)

    @logged_in_async
    async def enable_pushrule(
        self,
        scope: str,
        kind: PushRuleKind,
        rule_id: str,
        enable: bool,
    ) -> Union[EnablePushRuleResponse, EnablePushRuleError]:
        """Enable or disable an existing push rule.

        Returns either a `EnablePushRuleResponse` if the request was
        successful or a `EnablePushRuleError` if there was an error
        with the request.

        Args:
            scope (str): The scope of this rule, e.g. ``"global"``.
                Homeservers currently only process ``global`` rules for
                event matching, while ``device`` rules are a planned feature.
                It is up to clients to interpret any other scope name.

            kind (PushRuleKind): The kind of rule.

            rule_id (str): The identifier of the rule. Must be unique
                within its scope and kind.

            enable (bool): Whether to enable or disable this rule.
        """

        method, path, data = Api.enable_pushrule(
            self.access_token,
            scope,
            kind,
            rule_id,
            enable,
        )

        return await self._send(EnablePushRuleResponse, method, path, data)

    @logged_in_async
    async def set_pushrule_actions(
        self,
        scope: str,
        kind: PushRuleKind,
        rule_id: str,
        actions: Sequence[PushAction],
    ) -> Union[SetPushRuleActionsResponse, SetPushRuleActionsError]:
        """Set the actions for an existing built-in or user-created push rule.

        Unlike ``set_pushrule``, this method can edit built-in server rules.

        Returns the HTTP method, HTTP path and data for the request.
        Returns either a `SetPushRuleActionsResponse` if the request was
        successful or a `SetPushRuleActionsError` if there was an error
        with the request.

        Args:
            scope (str): The scope of this rule, e.g. ``"global"``.
                Homeservers currently only process ``global`` rules for
                event matching, while ``device`` rules are a planned feature.
                It is up to clients to interpret any other scope name.

            kind (PushRuleKind): The kind of rule.

            rule_id (str): The identifier of the rule. Must be unique
                within its scope and kind.

            actions (Sequence[PushAction]): Actions to perform when the
                conditions for this rule are met. The given actions replace
                the existing ones.
        """

        method, path, data = Api.set_pushrule_actions(
            self.access_token,
            scope,
            kind,
            rule_id,
            actions,
        )

        return await self._send(SetPushRuleActionsResponse, method, path, data)

    @logged_in_async
    async def room_update_aliases(
        self,
        room_id: str,
        canonical_alias: Union[str, None] = None,
        alt_aliases: Optional[List[str]] = None,
    ):
        """Update the aliases of an existing room.
           This method will not transfer aliases from one room to another!
           Remove the old alias before trying to assign it again

        Args:
            room_id (str): Room-ID of the room to assign / remove aliases from

            canonical_alias (str, None): The main alias of the room

            alt_aliases (list[str], None): List of alternative aliases for the room

            If None is passed as canonical_alias or alt_aliases the existing aliases
             will be removed without assigning new aliases.
        """
        alt_aliases = alt_aliases or []
        # Concentrate new aliases
        if canonical_alias is None:
            new_aliases = []
        else:
            new_aliases = alt_aliases + [canonical_alias]

        # Get current aliases
        current_aliases = []
        current_alias_event = await self.room_get_state_event(
            room_id, "m.room.canonical_alias"
        )
        if isinstance(current_alias_event, RoomGetStateEventResponse):
            current_aliases.append(current_alias_event.content["alias"])
            if "alt_aliases" in current_alias_event.content:
                alt_aliases = current_alias_event.content["alt_aliases"]
                current_aliases.extend(alt_aliases)

        # Unregister old aliases
        for alias in current_aliases:
            if alias not in new_aliases:
                if isinstance(
                    await self.room_delete_alias(alias), RoomDeleteAliasError
                ):
                    return RoomUpdateAliasError(f"Could not delete alias {alias}")

        # Register new aliases
        for alias in new_aliases:
            if isinstance(
                await self.room_put_alias(alias, room_id), RoomDeleteAliasError
            ):
                return RoomUpdateAliasError(f"Could not put alias {alias}")

        # Send m.room.canonical_alias event
        put_alias_event = await self.room_put_state(
            room_id,
            "m.room.canonical_alias",
            {"alias": canonical_alias, "alt_aliases": alt_aliases},
        )
        if isinstance(put_alias_event, RoomPutStateError):
            return RoomUpdateAliasError("Failed to put m.room.canonical_alias")
        return RoomUpdateAliasResponse()

    @logged_in_async
    async def room_upgrade(
        self,
        old_room_id: str,
        new_room_version: str,
        copy_events: list = [
            "m.room.server_acl",
            "m.room.encryption",
            "m.room.name",
            "m.room.avatar",
            "m.room.topic",
            "m.room.guest_access",
            "m.room.history_visibility",
            "m.room.join_rules",
            "m.room.power_levels",
        ],
        room_upgrade_message: str = "This room has been replaced",
        room_power_level_overwrite: Optional[Dict[str, Any]] = None,
    ) -> Union[RoomUpgradeResponse, RoomUpgradeError]:
        """Upgrade an existing room.

        Args:
            old_room_id (str): Room-ID of the old room

            new_room_version (str): The new room version

            copy_events (list): List of state-events to copy from the old room
                                Defaults m.room.server_acl, m.room.encryption, m.room.name,
                                         m.room.avatar, m.room.topic, m.room.guest_access,
                                         m.room.history_visibility, m.room.join_rules, m.room.power_levels

            room_upgrade_message (str): Message inside the tombstone-event

            room_power_level_overwrite (dict): A ``m.room.power_levels content`` dict
                to override the default.
                The dict will be applied on top of the generated
                ``m.room.power_levels`` event before it is sent to the room.
        """
        # Check if we are allowed to tombstone a room
        if not await self.has_event_permission(old_room_id, "m.room.tombstone"):
            return RoomUpgradeError("Not allowed to upgrade room")

        # Get state events for the old room
        old_room_state_events = await self.room_get_state(old_room_id)
        if isinstance(old_room_state_events, RoomGetStateError):
            return RoomUpgradeError("Failed to get room events")

        # Get initial_state and power_level
        old_room_power_levels = None
        new_room_initial_state = []
        for event in old_room_state_events.events:
            if (
                event["type"] in copy_events
                and not event["type"] == "m.room.power_levels"
            ):
                new_room_initial_state.append(event)
            if event["type"] == "m.room.power_levels":
                old_room_power_levels = event["content"]

        # Get last known event from the old room
        old_room_event = await self.room_messages(
            start="", room_id=old_room_id, limit=1
        )
        if isinstance(old_room_event, RoomMessagesError):
            return RoomUpgradeError("Failed to get last known event")

        old_room_last_event = old_room_event.chunk[0]

        # Overwrite power level if a new power level was passed
        if room_power_level_overwrite is not None:
            old_room_power_levels = room_power_level_overwrite

        # Create new room
        new_room = await self.room_create(
            room_version=new_room_version,
            power_level_override=old_room_power_levels,
            initial_state=new_room_initial_state,
            predecessor={
                "event_id": old_room_last_event.event_id,
                "room_id": old_room_id,
            },
        )

        if isinstance(new_room, RoomCreateError):
            return RoomUpgradeError("Room creation failed")

        # Send tombstone event to the old room
        old_room_tombstone = await self.room_put_state(
            old_room_id,
            "m.room.tombstone",
            {"body": room_upgrade_message, "replacement_room": new_room.room_id},
        )
        if isinstance(old_room_tombstone, RoomPutStateError):
            return RoomUpgradeError("Failed to put m.room.tombstone")

        # Get the old rooms aliases
        old_room_alias = await self.room_get_state_event(
            old_room_id, "m.room.canonical_alias"
        )
        if isinstance(old_room_alias, RoomGetStateEventResponse):
            aliases = [old_room_alias.content["alias"]]
            if "alt_aliases" in old_room_alias.content:
                alt_aliases = old_room_alias.content["alt_aliases"]
                aliases.extend(alt_aliases)
            else:
                alt_aliases = []

            # Remove the old aliases
            if isinstance(
                await self.room_update_aliases(old_room_id), RoomDeleteAliasError
            ):
                return RoomUpgradeError("Could update the old rooms aliases")

            # Assign new aliases
            if isinstance(
                await self.room_update_aliases(
                    new_room.room_id,
                    canonical_alias=old_room_alias.content["alias"],
                    alt_aliases=alt_aliases,
                ),
                RoomDeleteAliasError,
            ):
                return RoomUpgradeError("Could update the new rooms aliases")

        return RoomUpgradeResponse(new_room.room_id)

    @logged_in_async
    async def update_room_topic(
        self,
        room_id: str,
        topic: str,
    ) -> Union[RoomPutStateResponse, RoomPutStateError]:
        """Update the room topic

        Returns either a `RoomPutStateResponse` if the request was successful
        or a `RoomPutStateError` if there was an error with the request.

        If you wish to send a `state_key` along with the request, use the `room_put_state` method instead.

        Args:
            room_id (str): The room id of the room to be updated.
            topic (str): The new room topic.
        """

        return await self.room_put_state(
            room_id,
            event_type="m.room.topic",
            content={"topic": topic},
        )

    @logged_in_async
    async def has_event_permission(
        self, room_id: str, event_name: str, event_type: str = "event"
    ) -> Union[bool, ErrorResponse]:
        who_am_i = await self.whoami()
        power_levels = await self.room_get_state_event(room_id, "m.room.power_levels")

        try:
            user_power_level = power_levels.content["users"][who_am_i.user_id]
        except KeyError:
            user_power_level = power_levels.content["users_default"]
        else:
            return ErrorResponse("Couldn't get user power levels")

        try:
            event_power_level = power_levels.content["events"][event_name]
        except KeyError:
            if event_type == "event":
                event_power_level = power_levels.content["events_default"]
            elif event_type == "state":
                event_power_level = power_levels.content["state_default"]
            else:
                return ErrorResponse(f"event_type {event_type} unknown")
        else:
            return ErrorResponse("Couldn't get event power levels")

        return user_power_level >= event_power_level

    async def has_permission(
        self, room_id: str, permission_type: str
    ) -> Union[bool, ErrorResponse]:
        who_am_i = await self.whoami()
        power_levels = await self.room_get_state_event(room_id, "m.room.power_levels")

        try:
            user_power_level = power_levels.content["users"][who_am_i.user_id]
        except KeyError:
            user_power_level = power_levels.content["users_default"]
        else:
            return ErrorResponse("Couldn't get user power levels")

        try:
            permission_power_level = power_levels.content[permission_type]
        except KeyError:
            return ErrorResponse(f"permission_type {permission_type} unknown")

        return user_power_level >= permission_power_level<|MERGE_RESOLUTION|>--- conflicted
+++ resolved
@@ -16,10 +16,7 @@
 import asyncio
 import io
 import json
-<<<<<<< HEAD
-=======
 import logging
->>>>>>> e572acdb
 import os
 import warnings
 from asyncio import Event as AsyncioEvent
@@ -509,11 +506,7 @@
         self,
         response_class: Type,
         transport_response: ClientResponse,
-<<<<<<< HEAD
-        data: Tuple[Any, ...] = None,
-=======
         data: Optional[Tuple[Any, ...]] = None,
->>>>>>> e572acdb
         save_to: Optional[os.PathLike] = None,
     ) -> Response:
         """Transform a transport response into a nio matrix response.
@@ -527,11 +520,7 @@
                 response that contains our response body.
             data (Tuple, optional): Extra data that is required to instantiate
                 the response class.
-<<<<<<< HEAD
-            save_to (PathLike): If set, the ``FileResponse`` body will be saved to this file.
-=======
             save_to (PathLike, optional): If set, the ``FileResponse`` body will be saved to this file.
->>>>>>> e572acdb
         Returns a subclass of `Response` depending on the type of the
         response_class argument.
         """
@@ -552,15 +541,6 @@
             if not save_to:
                 body = await transport_response.read()
             else:
-<<<<<<< HEAD
-                if os.path.isdir(save_to):
-                    save_to = os.path.join(save_to, name)
-                async with aiofiles.open(save_to, "wb") as f:
-                    while True:
-                        chunk = await transport_response.content.read(1024 * 4096)
-                        if not chunk:
-                            break
-=======
                 save_to = Path(save_to)
                 if save_to.is_dir():
                     save_to = save_to / name
@@ -569,7 +549,6 @@
                     async for chunk in transport_response.content.iter_chunked(
                         self.config.io_chunk_size
                     ):
->>>>>>> e572acdb
                         await f.write(chunk)
                 body = save_to
             resp = response_class.from_data(body, content_type, name)
@@ -826,14 +805,10 @@
                 )
 
                 resp = await self.create_matrix_response(
-<<<<<<< HEAD
-                    response_class, transport_resp, response_data, save_to=save_to
-=======
                     response_class=response_class,
                     transport_response=transport_resp,
                     data=response_data,
                     save_to=save_to,
->>>>>>> e572acdb
                 )
 
                 if transport_resp.status == 429 or (
@@ -3059,11 +3034,7 @@
         server_name: Optional[str] = None,
         media_id: Optional[str] = None,
         save_to: Optional[os.PathLike] = None,
-<<<<<<< HEAD
-    ) -> Union[DownloadResponse, DownloadError]:
-=======
     ) -> Union[DiskDownloadResponse, MemoryDownloadResponse, DownloadError]:
->>>>>>> e572acdb
         """Get the content of a file from the content repository.
 
         This method ignores `AsyncClient.config.request_timeout` and uses `0`.
