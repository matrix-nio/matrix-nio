--- conflicted
+++ resolved
@@ -1492,22 +1492,12 @@
 
     @staticmethod
     def download(
-<<<<<<< HEAD
-        server_name,  # type: str
-        media_id,  # type: str
-        filename=None,  # type: Optional[str]
-        allow_remote=True,  # type: bool
-        file=None,  # type: Optional[os.PathLike]
-    ):
-        # type: (...) -> Tuple[str, str]
-=======
         server_name: str,
         media_id: str,
         filename: Optional[str] = None,
         allow_remote: bool = True,
         file: Optional[os.PathLike] = None,
     ) -> Tuple[str, str]:
->>>>>>> e572acdb
         """Get the content of a file from the content repository.
 
         Returns the HTTP method and HTTP path for the request.
@@ -1522,12 +1512,7 @@
                 attempt to fetch the media if it is deemed remote.
                 This is to prevent routing loops where the server contacts
                 itself.
-<<<<<<< HEAD
-            file (os.PathLike): The file to write the downloaded content to. If provided,
-                the `content` for
-=======
             file (os.PathLike): The file to stream the downloaded content to.
->>>>>>> e572acdb
         """
         query_parameters = {
             "allow_remote": "true" if allow_remote else "false",
