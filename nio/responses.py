# Copyright © 2018 Damir Jelić <poljar@termina.org.uk>
# Copyright © 2020-2021 Famedly GmbH
#
# Permission to use, copy, modify, and/or distribute this software for
# any purpose with or without fee is hereby granted, provided that the
# above copyright notice and this permission notice appear in all copies.
#
# THE SOFTWARE IS PROVIDED "AS IS" AND THE AUTHOR DISCLAIMS ALL WARRANTIES
# WITH REGARD TO THIS SOFTWARE INCLUDING ALL IMPLIED WARRANTIES OF
# MERCHANTABILITY AND FITNESS. IN NO EVENT SHALL THE AUTHOR BE LIABLE FOR ANY
# SPECIAL, DIRECT, INDIRECT, OR CONSEQUENTIAL DAMAGES OR ANY DAMAGES WHATSOEVER
# RESULTING FROM LOSS OF USE, DATA OR PROFITS, WHETHER IN AN ACTION OF
# CONTRACT, NEGLIGENCE OR OTHER TORTIOUS ACTION, ARISING OUT OF OR IN
# CONNECTION WITH THE USE OR PERFORMANCE OF THIS SOFTWARE.

from __future__ import annotations

import logging
import os
<<<<<<< HEAD
from builtins import str
=======
>>>>>>> e572acdb
from dataclasses import dataclass, field
from datetime import datetime
from functools import wraps
from typing import Any, Awaitable, Dict, Generator, List, Optional, Set, Tuple, Union

from jsonschema.exceptions import SchemaError, ValidationError

from .event_builders import ToDeviceMessage
from .events import (
    AccountDataEvent,
    BadEventType,
    EphemeralEvent,
    Event,
    InviteEvent,
    ToDeviceEvent,
)
from .events.presence import PresenceEvent
from .http import TransportResponse
from .schemas import Schemas, validate_json

logger = logging.getLogger(__name__)


__all__ = [
    "ContentRepositoryConfigResponse",
    "ContentRepositoryConfigError",
    "FileResponse",
    "DeleteDevicesAuthResponse",
    "DeleteDevicesResponse",
    "DeleteDevicesError",
    "DeletePushRuleError",
    "DeletePushRuleResponse",
    "Device",
    "DeviceList",
    "DevicesResponse",
    "DevicesError",
    "DeviceOneTimeKeyCount",
    "DiscoveryInfoError",
    "DiscoveryInfoResponse",
    "DiskDownloadResponse",
    "DownloadResponse",
    "DownloadError",
    "EnablePushRuleResponse",
    "EnablePushRuleError",
    "ErrorResponse",
    "GetOpenIDTokenError",
    "GetOpenIDTokenResponse",
    "InviteInfo",
    "JoinResponse",
    "JoinError",
    "JoinedMembersResponse",
    "JoinedMembersError",
    "JoinedRoomsResponse",
    "JoinedRoomsError",
    "KeysClaimResponse",
    "KeysClaimError",
    "KeysQueryResponse",
    "KeysQueryError",
    "KeysUploadResponse",
    "KeysUploadError",
    "RegisterResponse",
    "LoginResponse",
    "LoginError",
    "LoginInfoResponse",
    "LoginInfoError",
    "LogoutResponse",
    "LogoutError",
    "MemoryDownloadResponse",
    "Response",
    "RoomBanResponse",
    "RoomBanError",
    "RoomCreateResponse",
    "RoomCreateError",
    "RoomDeleteAliasError",
    "RoomDeleteAliasResponse",
    "RoomInfo",
    "RoomInviteResponse",
    "RoomInviteError",
    "RoomKickResponse",
    "RoomKickError",
    "RoomKnockResponse",
    "RoomKnockError",
    "RoomLeaveResponse",
    "RoomLeaveError",
    "RoomForgetResponse",
    "RoomForgetError",
    "RoomMember",
    "RoomMessagesResponse",
    "RoomMessagesError",
    "RoomGetStateResponse",
    "RoomGetStateError",
    "RoomGetStateEventResponse",
    "RoomGetStateEventError",
    "RoomGetEventResponse",
    "RoomGetEventError",
    "RoomGetVisibilityResponse",
    "RoomGetVisibilityError",
    "RoomPutAliasResponse",
    "RoomPutStateResponse",
    "RoomPutStateError",
    "RoomRedactResponse",
    "RoomRedactError",
    "RoomResolveAliasResponse",
    "RoomResolveAliasError",
    "RoomSendResponse",
    "RoomSendError",
    "RoomSummary",
    "RoomUnbanResponse",
    "RoomUnbanError",
    "Rooms",
    "SetPushRuleError",
    "SetPushRuleResponse",
    "SetPushRuleActionsError",
    "SetPushRuleActionsResponse",
    "ShareGroupSessionResponse",
    "ShareGroupSessionError",
    "SyncResponse",
    "SyncError",
    "Timeline",
    "UpdateDeviceResponse",
    "UpdateDeviceError",
    "RoomTypingResponse",
    "RoomTypingError",
    "RoomReadMarkersResponse",
    "RoomReadMarkersError",
    "UploadResponse",
    "UploadError",
    "ProfileGetResponse",
    "ProfileGetError",
    "ProfileGetDisplayNameResponse",
    "ProfileGetDisplayNameError",
    "ProfileSetDisplayNameResponse",
    "ProfileSetDisplayNameError",
    "ProfileGetAvatarResponse",
    "ProfileGetAvatarError",
    "ProfileSetAvatarResponse",
    "ProfileSetAvatarError",
    "PresenceGetResponse",
    "PresenceGetError",
    "PresenceSetResponse",
    "PresenceSetError",
    "RoomKeyRequestResponse",
    "RoomKeyRequestError",
    "ThumbnailResponse",
    "ThumbnailError",
    "ToDeviceResponse",
    "ToDeviceError",
    "RoomContextResponse",
    "RoomContextError",
    "UploadFilterError",
    "UploadFilterResponse",
    "UpdateReceiptMarkerError",
    "UpdateReceiptMarkerResponse",
    "WhoamiError",
    "WhoamiResponse",
    "SpaceGetHierarchyResponse",
    "SpaceGetHierarchyError",
]


def verify(schema, error_class, pass_arguments=True):
    def decorator(f):
        @wraps(f)
        def wrapper(cls, parsed_dict, *args, **kwargs):
            try:
                logger.debug("Validating response schema %r: %s", schema, parsed_dict)
                validate_json(parsed_dict, schema)
            except (SchemaError, ValidationError) as e:
                logger.warning("Error validating response: " + str(e.message))

                if pass_arguments:
                    return error_class.from_dict(parsed_dict, *args, **kwargs)
                else:
                    return error_class.from_dict(parsed_dict)

            return f(cls, parsed_dict, *args, **kwargs)

        return wrapper

    return decorator


@dataclass
class Rooms:
    invite: Dict[str, InviteInfo] = field()
    join: Dict[str, RoomInfo] = field()
    leave: Dict[str, RoomInfo] = field()


@dataclass
class DeviceOneTimeKeyCount:
    curve25519: Optional[int] = field()
    signed_curve25519: Optional[int] = field()


@dataclass
class DeviceList:
    changed: List[str] = field()
    left: List[str] = field()


@dataclass
class Timeline:
    events: List = field()
    limited: bool = field()
    prev_batch: Optional[str] = field()


@dataclass
class InviteInfo:
    invite_state: List = field()


@dataclass
class RoomSummary:
    invited_member_count: Optional[int] = None
    joined_member_count: Optional[int] = None
    heroes: Optional[List[str]] = None


@dataclass
class UnreadNotifications:
    notification_count: Optional[int] = None
    highlight_count: Optional[int] = None


@dataclass
class RoomInfo:
    timeline: Timeline = field()
    state: List = field()
    ephemeral: List = field()
    account_data: List = field()
    summary: Optional[RoomSummary] = None
    unread_notifications: Optional[UnreadNotifications] = None

    @staticmethod
    def parse_account_data(event_dict):
        """Parse the account data dictionary and produce a list of events."""
        return [AccountDataEvent.parse_event(event) for event in event_dict]


@dataclass
class RoomMember:
    user_id: str = field()
    display_name: str = field()
    avatar_url: str = field()


@dataclass
class Device:
    id: str = field()
    display_name: str = field()
    last_seen_ip: str = field()
    last_seen_date: datetime = field()

    @classmethod
    def from_dict(cls, parsed_dict):
        date = None

        if parsed_dict["last_seen_ts"] is not None:
            date = datetime.fromtimestamp(parsed_dict["last_seen_ts"] / 1000)

        return cls(
            parsed_dict["device_id"],
            parsed_dict["display_name"],
            parsed_dict["last_seen_ip"],
            date,
        )


@dataclass
class Response:
    uuid: str = field(default="", init=False)
    start_time: Optional[float] = field(default=None, init=False)
    end_time: Optional[float] = field(default=None, init=False)
    timeout: int = field(default=0, init=False)
    transport_response: Optional[TransportResponse] = field(
        init=False,
        default=None,
    )

    @property
    def elapsed(self):
        if not self.start_time or not self.end_time:
            return 0
        elapsed = self.end_time - self.start_time
        return max(0, elapsed - (self.timeout / 1000))


@dataclass
class FileResponse(Response):
    """A response representing a successful file content request.

    Attributes:
        body (bytes, os.PathLike): The file's content in bytes, or location on disk if provided.
        content_type (str): The content MIME type of the file,
            e.g. "image/png".
        filename (str, optional): The file's name returned by the server.
    """

    body: Union[bytes, os.PathLike] = field()
    content_type: str = field()
    filename: Optional[str] = field()

    def __str__(self):
        return f"{len(self.body)} bytes, content type: {self.content_type}, filename: {self.filename}"

    @classmethod
<<<<<<< HEAD
    def from_data(cls, data: Union[bytes, os.PathLike], content_type, filename=None):
=======
    def from_data(
        cls, data: Union[bytes, os.PathLike, dict], content_type, filename=None
    ):
>>>>>>> e572acdb
        """Create a FileResponse from file content returned by the server.

        Args:
            data (bytes, os.PathLike): The file's content in bytes.
            content_type (str): The content MIME type of the file,
                e.g. "image/png".
            filename (str, optional): The file's name returned by the server.
        """
        raise NotImplementedError


@dataclass
class MemoryFileResponse(FileResponse):
    """
    A response representing a successful file content request with the file content stored in memory.

    Attributes:
        body (bytes): The file's content in bytes.
    """

    body: bytes = field()


@dataclass
class DiskFileResponse(FileResponse):
    """A response representing a successful file content request with the file content stored on disk.

    This class is exactly the same as ``FileResponse`` but with the following difference

    Attributes:
        body (os.PathLike): The path to the file on disk.
    """

    body: os.PathLike = field()


@dataclass
class MemoryFileResponse(FileResponse):
    """A response representing a successful file content request with the file content stored in memory.

    This class is exactly the same as ``FileResponse`` but with a different name."""


@dataclass
class DiskFileResponse(FileResponse):
    """A response representing a successful file content request with the file content stored on disk.

    This class is exactly the same as ``FileResponse`` but with the following difference

    Attributes:
        body (os.PathLike): The path to the file on disk.
    """

    body: os.PathLike = field()


@dataclass
class ErrorResponse(Response):
    message: str = field()
    status_code: Optional[str] = None
    retry_after_ms: Optional[int] = None
    soft_logout: bool = False

    def __str__(self) -> str:
        if self.status_code and self.message:
            e = f"{self.status_code} {self.message}"
        elif self.message:
            e = self.message
        elif self.status_code:
            e = f"{self.status_code} unknown error"
        else:
            e = "unknown error"

        if self.retry_after_ms:
            e = f"{e} - retry after {self.retry_after_ms}ms"

        return f"{self.__class__.__name__}: {e}"

    @classmethod
    def from_dict(cls, parsed_dict: Dict[Any, Any]) -> ErrorResponse:
        try:
            validate_json(parsed_dict, Schemas.error)
        except (SchemaError, ValidationError):
            return cls("unknown error")

        return cls(
            parsed_dict["error"],
            parsed_dict["errcode"],
            parsed_dict.get("retry_after_ms"),
            parsed_dict.get("soft_logout", False),
        )


@dataclass
class _ErrorWithRoomId(ErrorResponse):
    room_id: str = ""

    @classmethod
    def from_dict(cls, parsed_dict, room_id):
        try:
            validate_json(parsed_dict, Schemas.error)
        except (SchemaError, ValidationError):
            return cls("unknown error")

        return cls(
            parsed_dict["error"],
            parsed_dict["errcode"],
            parsed_dict.get("retry_after_ms"),
            parsed_dict.get("soft_logout", False),
            room_id,
        )


class LoginError(ErrorResponse):
    pass


class LogoutError(ErrorResponse):
    pass


class SyncError(ErrorResponse):
    pass


class RoomSendError(_ErrorWithRoomId):
    pass


class RoomGetStateError(_ErrorWithRoomId):
    """A response representing an unsuccessful room state query."""

    pass


class RoomGetStateEventError(_ErrorWithRoomId):
    """A response representing an unsuccessful room state query."""

    pass


class RoomGetEventError(ErrorResponse):
    """A response representing an unsuccessful room get event request."""

    pass


class RoomPutStateError(_ErrorWithRoomId):
    """A response representing an unsuccessful room state sending request."""

    pass


class RoomRedactError(_ErrorWithRoomId):
    pass


class RoomResolveAliasError(ErrorResponse):
    """A response representing an unsuccessful room alias query."""

    pass


class RoomDeleteAliasError(ErrorResponse):
    """A response representing an unsuccessful room alias delete request."""

    pass


class RoomPutAliasError(ErrorResponse):
    """A response representing an unsuccessful room alias put request."""

    pass


class RoomGetVisibilityError(ErrorResponse):
    """A response representing an unsuccessful room get visibility request."""

    pass


class RoomTypingError(_ErrorWithRoomId):
    """A response representing a unsuccessful room typing request."""

    pass


class UpdateReceiptMarkerError(ErrorResponse):
    pass


class RoomReadMarkersError(_ErrorWithRoomId):
    """A response representing a unsuccessful room read markers request."""

    pass


class RoomKickError(ErrorResponse):
    pass


class RoomBanError(ErrorResponse):
    pass


class RoomUnbanError(ErrorResponse):
    pass


class RoomInviteError(ErrorResponse):
    pass


class RoomCreateError(ErrorResponse):
    """A response representing a unsuccessful create room request."""

    pass


class JoinError(ErrorResponse):
    pass


class RoomKnockError(ErrorResponse):
    """A response representing a unsuccessful room knock request."""

    pass


class RoomLeaveError(ErrorResponse):
    pass


class RoomForgetError(_ErrorWithRoomId):
    pass


class RoomMessagesError(_ErrorWithRoomId):
    pass


class SpaceGetHierarchyError(ErrorResponse):
    pass


class GetOpenIDTokenError(ErrorResponse):
    pass


class KeysUploadError(ErrorResponse):
    pass


class KeysQueryError(ErrorResponse):
    pass


class KeysClaimError(_ErrorWithRoomId):
    pass


class ContentRepositoryConfigError(ErrorResponse):
    """A response for a unsuccessful content repository config request."""


class UploadError(ErrorResponse):
    """A response representing a unsuccessful upload request."""


class DownloadError(ErrorResponse):
    """A response representing a unsuccessful download request."""


class ThumbnailError(ErrorResponse):
    """A response representing a unsuccessful thumbnail request."""


@dataclass
class ShareGroupSessionError(_ErrorWithRoomId):
    """Response representing unsuccessful group sessions sharing request."""

    users_shared_with: Set[Tuple[str, str]] = field(default_factory=set)

    @classmethod
    def from_dict(cls, parsed_dict, room_id, users_shared_with):
        try:
            validate_json(parsed_dict, Schemas.error)
        except (SchemaError, ValidationError):
            return cls("unknown error")

        return cls(
            parsed_dict["error"], parsed_dict["errcode"], room_id, users_shared_with
        )


class DevicesError(ErrorResponse):
    pass


class DeleteDevicesError(ErrorResponse):
    pass


class UpdateDeviceError(ErrorResponse):
    pass


class JoinedMembersError(_ErrorWithRoomId):
    pass


class JoinedRoomsError(ErrorResponse):
    """A response representing an unsuccessful joined rooms query."""

    pass


class ProfileGetError(ErrorResponse):
    pass


class ProfileGetDisplayNameError(ErrorResponse):
    pass


class ProfileSetDisplayNameError(ErrorResponse):
    pass


class ProfileGetAvatarError(ErrorResponse):
    pass


class PresenceGetError(ErrorResponse):
    """Response representing a unsuccessful get presence request."""

    pass


class PresenceSetError(ErrorResponse):
    """Response representing a unsuccessful set presence request."""

    pass


class ProfileSetAvatarError(ErrorResponse):
    pass


@dataclass
class DiscoveryInfoError(ErrorResponse):
    pass


@dataclass
class DiscoveryInfoResponse(Response):
    """A response for a successful discovery info request.

    Attributes:
        homeserver_url (str): The base URL of the homeserver corresponding to
            the requested domain.

        identity_server_url (str, optional): The base URL of the identity
            server corresponding to the requested domain, if any.
    """

    homeserver_url: str = field()
    identity_server_url: Optional[str] = None

    @classmethod
    @verify(Schemas.discovery_info, DiscoveryInfoError)
    def from_dict(
        cls,
        parsed_dict: Dict[str, Any],
    ) -> Union[DiscoveryInfoResponse, DiscoveryInfoError]:
        homeserver_url = parsed_dict["m.homeserver"]["base_url"].rstrip("/")

        identity_server_url = (
            parsed_dict.get(
                "m.identity_server",
                {},
            )
            .get("base_url", "")
            .rstrip("/")
            or None
        )

        return cls(homeserver_url, identity_server_url)


@dataclass
class RegisterErrorResponse(ErrorResponse):
    pass


@dataclass
class RegisterResponse(Response):
    user_id: str = field()
    device_id: str = field()
    access_token: str = field()

    def __str__(self) -> str:
        return f"Registered {self.user_id}, device id {self.device_id}."

    @classmethod
    @verify(Schemas.register, RegisterErrorResponse)
    def from_dict(cls, parsed_dict):
        return cls(
            parsed_dict["user_id"],
            parsed_dict["device_id"],
            parsed_dict["access_token"],
        )


@dataclass
class RegisterInteractiveError(ErrorResponse):
    pass


@dataclass
class RegisterInteractiveResponse(Response):
    stages: List[str] = field()
    params: Dict[str, Any] = field()
    session: str = field()
    completed: List[str] = field()
    user_id: str = field()
    device_id: str = field()
    access_token: str = field()

    @classmethod
    @verify(Schemas.register_flows, RegisterInteractiveError)
    def from_dict(
        cls, parsed_dict: Dict[Any, Any]
    ) -> Union[RegisterInteractiveResponse, RegisterInteractiveError]:
        for flow in parsed_dict["flows"]:
            stages = list(flow["stages"])

        return cls(
            stages,
            parsed_dict["params"],
            parsed_dict["session"],
            parsed_dict.get("completed"),
            parsed_dict.get("user_id"),
            parsed_dict.get("device_id"),
            parsed_dict.get("access_token"),
        )


@dataclass
class LoginInfoError(ErrorResponse):
    pass


@dataclass
class LoginInfoResponse(Response):
    flows: List[str] = field()

    @classmethod
    @verify(Schemas.login_info, LoginInfoError)
    def from_dict(
        cls, parsed_dict: Dict[Any, Any]
    ) -> Union[LoginInfoResponse, ErrorResponse]:
        flow_types = [flow["type"] for flow in parsed_dict["flows"]]
        return cls(flow_types)


@dataclass
class LoginResponse(Response):
    user_id: str = field()
    device_id: str = field()
    access_token: str = field()

    def __str__(self) -> str:
        return f"Logged in as {self.user_id}, device id: {self.device_id}."

    @classmethod
    @verify(Schemas.login, LoginError)
    def from_dict(
        cls, parsed_dict: Dict[Any, Any]
    ) -> Union[LoginResponse, ErrorResponse]:
        return cls(
            parsed_dict["user_id"],
            parsed_dict["device_id"],
            parsed_dict["access_token"],
        )


@dataclass
class LogoutResponse(Response):
    def __str__(self) -> str:
        return "Logged out"

    @classmethod
    @verify(Schemas.empty, LogoutError)
    def from_dict(
        cls, parsed_dict: Dict[Any, Any]
    ) -> Union[LogoutResponse, ErrorResponse]:
        """Create a response for logout response from server."""
        return cls()


@dataclass
class JoinedMembersResponse(Response):
    members: List[RoomMember] = field()
    room_id: str = field()

    @classmethod
    @verify(Schemas.joined_members, JoinedMembersError)
    def from_dict(
        cls,
        parsed_dict: Dict[Any, Any],
        room_id: str,
    ) -> Union[JoinedMembersResponse, ErrorResponse]:
        members = []

        for user_id, user_info in parsed_dict["joined"].items():
            user = RoomMember(
                user_id,
                user_info.get("display_name", None),
                user_info.get("avatar_url", None),
            )
            members.append(user)

        return cls(members, room_id)


@dataclass
class JoinedRoomsResponse(Response):
    """A response containing a list of joined rooms.

    Attributes:
        rooms (List[str]): The rooms joined by the account.
    """

    rooms: List[str] = field()

    @classmethod
    @verify(Schemas.joined_rooms, JoinedRoomsError)
    def from_dict(
        cls,
        parsed_dict: Dict[Any, Any],
    ) -> Union[JoinedRoomsResponse, ErrorResponse]:
        return cls(parsed_dict["joined_rooms"])


@dataclass
class ContentRepositoryConfigResponse(Response):
    """A response for a successful content repository config request.

    Attributes:
        upload_size (Optional[int]): The maximum file size in bytes for an
            upload. If `None`, the limit is unknown.
    """

    upload_size: Optional[int] = None

    @classmethod
    @verify(Schemas.content_repository_config, ContentRepositoryConfigError)
    def from_dict(
        cls,
        parsed_dict: dict,
    ) -> Union[ContentRepositoryConfigResponse, ErrorResponse]:
        return cls(parsed_dict.get("m.upload.size"))


@dataclass
class UploadResponse(Response):
    """A response representing a successful upload request."""

    content_uri: str = field()

    @classmethod
    @verify(Schemas.upload, UploadError)
    def from_dict(
        cls, parsed_dict: Dict[Any, Any]
    ) -> Union[UploadResponse, ErrorResponse]:
        return cls(
            parsed_dict["content_uri"],
        )


@dataclass
class DownloadResponse(FileResponse):
    """A response representing a successful download request."""

    @classmethod
    def from_data(
        cls,
        data: Union[os.PathLike, bytes],
        content_type: str,
        filename: Optional[str] = None,
<<<<<<< HEAD
    ):
        # type: (...) -> Union[DownloadResponse, DownloadError]
        if isinstance(data, bytes):
=======
    ) -> Union[DownloadResponse, DownloadError]:
        if isinstance(data, (bytes, os.PathLike)):
>>>>>>> e572acdb
            return cls(body=data, content_type=content_type, filename=filename)

        if isinstance(data, dict):
            return DownloadError.from_dict(data)

        return DownloadError("invalid data")


@dataclass
class MemoryDownloadResponse(DownloadResponse, MemoryFileResponse):
    """A response representing a successful download request with the download content stored in-memory.

    Attributes:
        body (bytes): The content of the download.
        content_type (str): The content type of the download.
        filename (Optional[str]): The filename of the download.
    """


@dataclass
class DiskDownloadResponse(DownloadResponse, DiskFileResponse):
    """A response representing a successful download request with the download content stored on disk.

    Attributes:
        body (os.PathLike): The path to the downloaded file.
        content_type (str): The content type of the download.
        filename (Optional[str]): The filename of the download.
    """

    body: os.PathLike = field()


@dataclass
class ThumbnailResponse(FileResponse):
    """A response representing a successful thumbnail request."""

    @classmethod
    def from_data(
        cls, data: bytes, content_type: str, filename: Optional[str] = None
    ) -> Union[ThumbnailResponse, ThumbnailError]:
        if not content_type.startswith("image/"):
            return ThumbnailError(f"invalid content type: {content_type}")

        if isinstance(data, bytes):
            return cls(body=data, content_type=content_type, filename=filename)

        if isinstance(data, dict):
            return ThumbnailError.from_dict(data)

        return ThumbnailError("invalid data")


@dataclass
class RoomEventIdResponse(Response):
    event_id: str = field()
    room_id: str = field()

    @staticmethod
    def create_error(parsed_dict, _room_id):
        return ErrorResponse.from_dict(parsed_dict)

    @classmethod
    def from_dict(
        cls,
        parsed_dict: Dict[Any, Any],
        room_id: str,
    ) -> Union[RoomEventIdResponse, ErrorResponse]:
        try:
            validate_json(parsed_dict, Schemas.room_event_id)
        except (SchemaError, ValidationError):
            return cls.create_error(parsed_dict, room_id)

        return cls(parsed_dict["event_id"], room_id)


class RoomSendResponse(RoomEventIdResponse):
    @staticmethod
    def create_error(parsed_dict, room_id):
        return RoomSendError.from_dict(parsed_dict, room_id)


@dataclass
class RoomGetStateResponse(Response):
    """A response containing the state of a room.

    Attributes:
        events (List): The events making up the room state.
        room_id (str): The ID of the room.
    """

    events: List = field()
    room_id: str = field()

    @staticmethod
    def create_error(parsed_dict, room_id):
        return RoomGetStateError.from_dict(parsed_dict, room_id)

    @classmethod
    def from_dict(
        cls,
        parsed_dict: List[Dict[Any, Any]],
        room_id: str,
    ) -> Union[RoomGetStateResponse, RoomGetStateError]:
        try:
            validate_json(parsed_dict, Schemas.room_state)
        except (SchemaError, ValidationError):
            return cls.create_error(parsed_dict, room_id)

        return cls(parsed_dict, room_id)


@dataclass
class RoomGetStateEventResponse(Response):
    """A response containing the content of a specific bit of room state.

    Attributes:
        content (Dict): The content of the state event.
        event_type (str): The type of the state event.
        state_key (str): The key of the state event.
        room_id (str): The ID of the room that the state event comes from.
    """

    content: Dict = field()
    event_type: str = field()
    state_key: str = field()
    room_id: str = field()

    @staticmethod
    def create_error(parsed_dict, room_id):
        return RoomGetStateEventError.from_dict(parsed_dict, room_id)

    @classmethod
    def from_dict(
        cls,
        parsed_dict: Dict[str, Any],
        event_type: str,
        state_key: str,
        room_id: str,
    ) -> Union[RoomGetStateEventResponse, RoomGetStateEventError]:
        return cls(parsed_dict, event_type, state_key, room_id)


class RoomGetEventResponse(Response):
    """A response indicating successful room get event request.

    Attributes:
        event (Event): The requested event.
    """

    event: Event = field()

    @classmethod
    @verify(
        Schemas.room_event,
        RoomGetEventError,
        pass_arguments=False,
    )
    def from_dict(
        cls, parsed_dict: Dict[str, Any]
    ) -> Union[RoomGetEventResponse, RoomGetEventError]:
        event = Event.parse_event(parsed_dict)
        resp = cls()
        resp.event = event
        return resp


class RoomPutStateResponse(RoomEventIdResponse):
    """A response indicating successful sending of room state."""

    @staticmethod
    def create_error(parsed_dict, room_id):
        return RoomPutStateError.from_dict(parsed_dict, room_id)


class RoomRedactResponse(RoomEventIdResponse):
    @staticmethod
    def create_error(parsed_dict, room_id):
        return RoomRedactError.from_dict(parsed_dict, room_id)


@dataclass
class RoomResolveAliasResponse(Response):
    """A response containing the result of resolving an alias.

    Attributes:
        room_alias (str): The alias of the room.
        room_id (str): The resolved id of the room.
        servers (List[str]): Servers participating in the room.
    """

    room_alias: str = field()
    room_id: str = field()
    servers: List[str] = field()

    @classmethod
    @verify(
        Schemas.room_resolve_alias,
        RoomResolveAliasError,
        pass_arguments=False,
    )
    def from_dict(
        cls,
        parsed_dict: Dict[Any, Any],
        room_alias: str,
    ) -> Union[RoomResolveAliasResponse, ErrorResponse]:
        room_id = parsed_dict["room_id"]
        servers = parsed_dict["servers"]
        return cls(room_alias, room_id, servers)


@dataclass
class RoomDeleteAliasResponse(Response):
    """A response containing the result of deleting an alias."""

    room_alias: str = field()

    @classmethod
    def from_dict(
        cls, parsed_dict: Dict[Any, Any], room_alias: str
    ) -> Union[RoomDeleteAliasResponse, ErrorResponse]:
        return cls(room_alias)


@dataclass
class RoomPutAliasResponse(Response):
    """A response containing the result of adding an alias."""

    room_alias: str = field()
    room_id: str = field()

    @classmethod
    def from_dict(
        cls, parsed_dict: Dict[Any, Any], room_alias: str, room_id: str
    ) -> Union[RoomPutAliasResponse, ErrorResponse]:
        return cls(room_alias, room_id)


@dataclass
class RoomGetVisibilityResponse(Response):
    """A response containing the result of a get visibility request."""

    room_id: str = field()
    visibility: str = field()

    @classmethod
    @verify(
        Schemas.room_get_visibility,
        RoomGetVisibilityError,
        pass_arguments=False,
    )
    def from_dict(
        cls, parsed_dict: Dict[Any, Any], room_id: str
    ) -> Union[RoomGetVisibilityResponse, ErrorResponse]:
        visibility = parsed_dict["visibility"]
        return cls(room_id, visibility)


@dataclass
class SpaceGetHierarchyResponse(Response):
    """A response indicating successful space get hierarchy request.

    Attributes:
        next_batch: The token to supply in the from parameter of the next call.
        rooms: The rooms in the space.
    """

    next_batch: str = field()
    rooms: List = field()

    @classmethod
    @verify(
        Schemas.space_hierarchy,
        SpaceGetHierarchyError,
        pass_arguments=False,
    )
    def from_dict(
        cls, parsed_dict: Dict[str, Any]
    ) -> Union[SpaceGetHierarchyResponse, SpaceGetHierarchyError]:
        next_batch = parsed_dict.get("next_batch")
        rooms = parsed_dict["rooms"]
        resp = cls(next_batch, rooms)
        return resp


class EmptyResponse(Response):
    @staticmethod
    def create_error(parsed_dict):
        return ErrorResponse.from_dict(parsed_dict)

    @classmethod
    def from_dict(cls, parsed_dict: Dict[Any, Any]) -> Union[Any, ErrorResponse]:
        try:
            validate_json(parsed_dict, Schemas.empty)
        except (SchemaError, ValidationError):
            return cls.create_error(parsed_dict)

        return cls()


@dataclass
class _EmptyResponseWithRoomId(Response):
    room_id: str = field()

    @staticmethod
    def create_error(parsed_dict, room_id):
        return _ErrorWithRoomId.from_dict(parsed_dict, room_id)

    @classmethod
    def from_dict(
        cls, parsed_dict: Dict[Any, Any], room_id: str
    ) -> Union[Any, ErrorResponse]:
        try:
            validate_json(parsed_dict, Schemas.empty)
        except (SchemaError, ValidationError):
            return cls.create_error(parsed_dict, room_id)

        return cls(room_id)


class RoomKickResponse(EmptyResponse):
    @staticmethod
    def create_error(parsed_dict):
        return RoomKickError.from_dict(parsed_dict)


class RoomBanResponse(EmptyResponse):
    @staticmethod
    def create_error(parsed_dict):
        return RoomBanError.from_dict(parsed_dict)


class RoomUnbanResponse(EmptyResponse):
    @staticmethod
    def create_error(parsed_dict):
        return RoomUnbanError.from_dict(parsed_dict)


class RoomInviteResponse(EmptyResponse):
    @staticmethod
    def create_error(parsed_dict):
        return RoomInviteError.from_dict(parsed_dict)


@dataclass
class ShareGroupSessionResponse(Response):
    """Response representing a successful group sessions sharing request.

    Attributes:
        room_id (str): The room id of the group session.
        users_shared_with (Set[Tuple[str, str]]): A set containing a tuple of
            user id device id pairs with whom we shared the group session in
            this request.

    """

    room_id: str = field()
    users_shared_with: set = field()

    @classmethod
    @verify(Schemas.empty, ShareGroupSessionError)
    def from_dict(
        cls,
        _: Dict[Any, Any],
        room_id: str,
        users_shared_with: Set[Tuple[str, str]],
    ) -> Union[ShareGroupSessionResponse, ErrorResponse]:
        """Create a response from the json dict the server returns.

        Args:
           parsed_dict (Dict): The dict containing the raw json response.
           room_id (str): The room id of the room to which the group session
               belongs to.
           users_shared_with (Set[Tuple[str, str]]): A set containing a tuple
               of user id device id pairs with whom we shared the group
               session in this request.
        """
        return cls(room_id, users_shared_with)


class RoomTypingResponse(_EmptyResponseWithRoomId):
    """A response representing a successful room typing request."""

    @staticmethod
    def create_error(parsed_dict, room_id):
        return RoomTypingError.from_dict(parsed_dict, room_id)


class UpdateReceiptMarkerResponse(EmptyResponse):
    @staticmethod
    def create_error(parsed_dict):
        return UpdateReceiptMarkerError.from_dict(parsed_dict)


class RoomReadMarkersResponse(_EmptyResponseWithRoomId):
    """A response representing a successful room read markers request."""

    @staticmethod
    def create_error(parsed_dict, room_id):
        return RoomTypingError.from_dict(parsed_dict, room_id)


@dataclass
class DeleteDevicesAuthResponse(Response):
    session: str = field()
    flows: Dict = field()
    params: Dict = field()

    @classmethod
    @verify(Schemas.delete_devices, DeleteDevicesError)
    def from_dict(
        cls,
        parsed_dict: Dict[Any, Any],
    ) -> Union[DeleteDevicesAuthResponse, ErrorResponse]:
        return cls(parsed_dict["session"], parsed_dict["flows"], parsed_dict["params"])


class DeleteDevicesResponse(EmptyResponse):
    @staticmethod
    def create_error(parsed_dict):
        return DeleteDevicesError.from_dict(parsed_dict)


@dataclass
class RoomMessagesResponse(Response):
    room_id: str = field()

    chunk: List[Union[Event, BadEventType]] = field()
    start: str = field()
    end: str = field(default=None)

    @classmethod
    @verify(Schemas.room_messages, RoomMessagesError)
    def from_dict(
        cls,
        parsed_dict: Dict[Any, Any],
        room_id: str,
    ) -> Union[RoomMessagesResponse, ErrorResponse]:
        chunk: List[Union[Event, BadEventType]] = []
        chunk = SyncResponse._get_room_events(parsed_dict["chunk"])
        return cls(room_id, chunk, parsed_dict["start"], parsed_dict.get("end"))


@dataclass
class RoomIdResponse(Response):
    room_id: str = field()

    @staticmethod
    def create_error(parsed_dict):
        return ErrorResponse.from_dict(parsed_dict)

    @classmethod
    def from_dict(
        cls, parsed_dict: Dict[Any, Any]
    ) -> Union[RoomIdResponse, ErrorResponse]:
        try:
            validate_json(parsed_dict, Schemas.room_id)
        except (SchemaError, ValidationError):
            return cls.create_error(parsed_dict)

        return cls(parsed_dict["room_id"])


@dataclass
class RoomCreateResponse(Response):
    """Response representing a successful create room request."""

    room_id: str = field()

    @classmethod
    @verify(
        Schemas.room_create_response,
        RoomCreateError,
        pass_arguments=False,
    )
    def from_dict(
        cls,
        parsed_dict: Dict[Any, Any],
    ) -> Union[RoomCreateResponse, RoomCreateError]:
        return cls(parsed_dict["room_id"])


class JoinResponse(RoomIdResponse):
    @staticmethod
    def create_error(parsed_dict):
        return JoinError.from_dict(parsed_dict)


class RoomKnockResponse(RoomIdResponse):
    @staticmethod
    def create_error(parsed_dict):
        return RoomKnockError.from_dict(parsed_dict)


class RoomLeaveResponse(EmptyResponse):
    @staticmethod
    def create_error(parsed_dict):
        return RoomLeaveError.from_dict(parsed_dict)


class RoomForgetResponse(_EmptyResponseWithRoomId):
    """Response representing a successful forget room request."""

    @staticmethod
    def create_error(parsed_dict, room_id):
        return RoomForgetError.from_dict(parsed_dict, room_id)


@dataclass
class GetOpenIDTokenResponse(Response):
    access_token: str = field()
    expires_in: int = field()
    matrix_server_name: str = field()
    token_type: str = field()

    @classmethod
    @verify(Schemas.get_openid_token, GetOpenIDTokenError)
    def from_dict(
        cls, parsed_dict: Dict[Any, Any]
    ) -> Union[GetOpenIDTokenResponse, ErrorResponse]:
        access_token = parsed_dict["access_token"]
        expires_in = parsed_dict["expires_in"]
        matrix_server_name = parsed_dict["matrix_server_name"]
        token_type = parsed_dict["token_type"]

        return cls(access_token, expires_in, matrix_server_name, token_type)


@dataclass
class KeysUploadResponse(Response):
    curve25519_count: int = field()
    signed_curve25519_count: int = field()

    @classmethod
    @verify(Schemas.keys_upload, KeysUploadError)
    def from_dict(
        cls, parsed_dict: Dict[Any, Any]
    ) -> Union[KeysUploadResponse, ErrorResponse]:
        counts = parsed_dict["one_time_key_counts"]
        return cls(counts["curve25519"], counts["signed_curve25519"])


@dataclass
class KeysQueryResponse(Response):
    device_keys: Dict = field()
    failures: Dict = field()
    changed: Dict[str, Dict[str, Any]] = field(
        init=False,
        default_factory=dict,
    )

    @classmethod
    @verify(Schemas.keys_query, KeysQueryError)
    def from_dict(
        cls, parsed_dict: Dict[Any, Any]
    ) -> Union[KeysQueryResponse, ErrorResponse]:
        device_keys = parsed_dict["device_keys"]
        failures = parsed_dict["failures"]

        return cls(device_keys, failures)


@dataclass
class KeysClaimResponse(Response):
    one_time_keys: Dict[Any, Any] = field()
    failures: Dict[Any, Any] = field()
    room_id: str = ""

    @classmethod
    @verify(Schemas.keys_claim, KeysClaimError)
    def from_dict(
        cls,
        parsed_dict: Dict[Any, Any],
        room_id: str = "",
    ) -> Union[KeysClaimResponse, ErrorResponse]:
        one_time_keys = parsed_dict["one_time_keys"]
        failures = parsed_dict["failures"]

        return cls(one_time_keys, failures, room_id)


@dataclass
class DevicesResponse(Response):
    devices: List[Device] = field()

    @classmethod
    @verify(Schemas.devices, DevicesError)
    def from_dict(
        cls, parsed_dict: Dict[Any, Any]
    ) -> Union[DevicesResponse, ErrorResponse]:
        devices = []
        for device_dict in parsed_dict["devices"]:
            try:
                device = Device.from_dict(device_dict)
            except ValueError:
                continue
            devices.append(device)

        return cls(devices)


@dataclass
class RoomKeyRequestError(ErrorResponse):
    """Response representing a failed room key request."""

    pass


@dataclass
class RoomKeyRequestResponse(Response):
    """Response representing a successful room key request.

    Attributes:
        request_id (str): The id of the that uniquely identifies this key
            request that was requested, if we receive a to_device event it will
            contain the same request id.
        session_id (str): The id of the session that we requested.
        room_id (str): The id of the room that the session belongs to.
        algorithm (str): The encryption algorithm of the session.

    """

    request_id: str = field()
    session_id: str = field()
    room_id: str = field()
    algorithm: str = field()

    @classmethod
    @verify(Schemas.empty, RoomKeyRequestError, False)
    def from_dict(cls, _, request_id, session_id, room_id, algorithm):
        """Create a RoomKeyRequestResponse from a json response.

        Args:
            parsed_dict (Dict): The dictionary containing the json response.
            request_id (str): The id of that uniquely identifies this key
                request that was requested, if we receive a to_device event
                it will contain the same request id.
            session_id (str): The id of the session that we requested.
            room_id (str): The id of the room that the session belongs to.
            algorithm (str): The encryption algorithm of the session.
        """
        return cls(request_id, session_id, room_id, algorithm)


class UpdateDeviceResponse(EmptyResponse):
    @staticmethod
    def create_error(parsed_dict):
        return UpdateDeviceError.from_dict(parsed_dict)


@dataclass
class ProfileGetResponse(Response):
    """Response representing a successful get profile request.

    Attributes:
        displayname (str, optional): The display name of the user.
            None if the user doesn't have a display name.
        avatar_url (str, optional): The matrix content URI for the user's
            avatar. None if the user doesn't have an avatar.
        other_info (dict): Contains any other information returned for the
            user's profile.
    """

    displayname: Optional[str] = None
    avatar_url: Optional[str] = None
    other_info: Dict[Any, Any] = field(default_factory=dict)

    def __str__(self) -> str:
        return f"Display name: {self.displayname}, avatar URL: {self.avatar_url}, other info: {self.other_info}"

    @classmethod
    @verify(Schemas.get_profile, ProfileGetError)
    def from_dict(
        cls, parsed_dict: Dict[Any, Any]
    ) -> Union[ProfileGetResponse, ErrorResponse]:
        return cls(
            parsed_dict.get("displayname"),
            parsed_dict.get("avatar_url"),
            {
                k: v
                for k, v in parsed_dict.items()
                if k not in ("displayname", "avatar_url")
            },
        )


@dataclass
class ProfileGetDisplayNameResponse(Response):
    """Response representing a successful get display name request.

    Attributes:
        displayname (str, optional): The display name of the user.
            None if the user doesn't have a display name.
    """

    displayname: Optional[str] = None

    def __str__(self) -> str:
        return f"Display name: {self.displayname}"

    @classmethod
    @verify(Schemas.get_displayname, ProfileGetDisplayNameError)
    def from_dict(
        cls,
        parsed_dict: (Dict[Any, Any]),
    ) -> Union[ProfileGetDisplayNameResponse, ErrorResponse]:
        return cls(parsed_dict.get("displayname"))


class ProfileSetDisplayNameResponse(EmptyResponse):
    @staticmethod
    def create_error(parsed_dict):
        return ProfileSetDisplayNameError.from_dict(parsed_dict)


@dataclass
class ProfileGetAvatarResponse(Response):
    """Response representing a successful get avatar request.

    Attributes:
        avatar_url (str, optional): The matrix content URI for the user's
            avatar. None if the user doesn't have an avatar.
    """

    avatar_url: Optional[str] = None

    def __str__(self) -> str:
        return f"Avatar URL: {self.avatar_url}"

    @classmethod
    @verify(Schemas.get_avatar, ProfileGetAvatarError)
    def from_dict(
        cls,
        parsed_dict: (Dict[Any, Any]),
    ) -> Union[ProfileGetAvatarResponse, ErrorResponse]:
        return cls(parsed_dict.get("avatar_url"))


class ProfileSetAvatarResponse(EmptyResponse):
    @staticmethod
    def create_error(parsed_dict):
        return ProfileSetAvatarError.from_dict(parsed_dict)


@dataclass
class PresenceGetResponse(Response):
    """Response representing a successful get presence request.

    Attributes:
        user_id (str): The user´s id
        presence (str): The user's presence state. One of: ["online",
            "offline", "unavailable"]
        last_active_ago (int, optional): The length of time in milliseconds
            since an action was performed by this user. None if not set.
        currently_active (bool, optional): Whether the user is currently
            active. None if not set.
        status_msg (str, optional): The state message for this user. None if
            not set.
    """

    user_id: str
    presence: str
    last_active_ago: Optional[int]
    currently_active: Optional[bool]
    status_msg: Optional[str]

    @classmethod
    @verify(Schemas.get_presence, PresenceGetError, pass_arguments=False)
    def from_dict(
        cls, parsed_dict: Dict[Any, Any], user_id: str
    ) -> Union[PresenceGetResponse, PresenceGetError]:
        return cls(
            user_id,
            parsed_dict.get("presence", "offline"),
            parsed_dict.get("last_active_ago"),
            parsed_dict.get("currently_active"),
            parsed_dict.get("status_msg"),
        )


class PresenceSetResponse(EmptyResponse):
    """Response representing a successful set presence request."""

    @staticmethod
    def create_error(parsed_dict):
        return PresenceSetError.from_dict(parsed_dict)


@dataclass
class ToDeviceError(ErrorResponse):
    """Response representing a unsuccessful room key request."""

    to_device_message: Optional[ToDeviceMessage] = None

    @classmethod
    def from_dict(cls, parsed_dict, message):
        try:
            validate_json(parsed_dict, Schemas.error)
        except (SchemaError, ValidationError):
            return cls("unknown error", None, message)

        return cls(parsed_dict["error"], parsed_dict["errcode"], message)


@dataclass
class ToDeviceResponse(Response):
    """Response representing a successful room key request."""

    to_device_message: ToDeviceMessage = field()

    @classmethod
    @verify(Schemas.empty, ToDeviceError)
    def from_dict(cls, parsed_dict, message):
        """Create a ToDeviceResponse from a json response."""
        return cls(message)


@dataclass
class RoomContextError(_ErrorWithRoomId):
    """Response representing a unsuccessful room context request."""


@dataclass
class RoomContextResponse(Response):
    """Room event context response.

    This Response holds a number of events that happened just before and after
    a specified event.

    Attributes:
        room_id(str): The room id of the room which the events belong to.
        start(str): A token that can be used to paginate backwards with.
        end(str): A token that can be used to paginate forwards with.
        events_before(List[Event]): A list of room events that happened just
            before the requested event, in reverse-chronological order.
        event(Event): Details of the requested event.
        events_after(List[Event]): A list of room events that happened just
            after the requested event, in chronological order.
        state(List[Event]): The state of the room at the last event returned.

    """

    room_id: str = field()

    start: str = field()
    end: str = field()

    event: Optional[Union[Event, BadEventType]] = field()

    events_before: List[Union[Event, BadEventType]] = field()
    events_after: List[Union[Event, BadEventType]] = field()

    state: List[Union[Event, BadEventType]] = field()

    @classmethod
    @verify(Schemas.room_context, RoomContextError)
    def from_dict(
        cls,
        parsed_dict: Dict[Any, Any],
        room_id: str,
    ) -> Union[RoomContextResponse, ErrorResponse]:
        events_before = SyncResponse._get_room_events(parsed_dict["events_before"])
        events_after = SyncResponse._get_room_events(parsed_dict["events_after"])
        event = Event.parse_event(parsed_dict["event"])

        state = SyncResponse._get_room_events(parsed_dict["state"])

        return cls(
            room_id,
            parsed_dict["start"],
            parsed_dict["end"],
            event,
            events_before,
            events_after,
            state,
        )


@dataclass
class SyncResponse(Response):
    next_batch: str = field()
    rooms: Rooms = field()
    device_key_count: DeviceOneTimeKeyCount = field()
    device_list: DeviceList = field()
    to_device_events: List[ToDeviceEvent] = field()
    presence_events: List[PresenceEvent] = field()
    account_data_events: List[AccountDataEvent] = field(default_factory=list)

    def __str__(self) -> str:
        result = []
        for room_id, room_info in self.rooms.join.items():
            room_header = f"  Messages for room {room_id}:\n    "
            messages = (str(event) for event in room_info.timeline.events)

            room_message = room_header + "\n    ".join(messages)
            result.append(room_message)

        if len(self.to_device_events) > 0:
            result.append("  Device messages:")
            for event in self.to_device_events:
                result.append(f"    {event}")  # noqa: PERF401

        body = "\n".join(result)
        string = f"Sync response until batch: {self.next_batch}:\n{body}"
        return string

    @staticmethod
    def _get_room_events(
        parsed_dict: List[Dict[Any, Any]]
    ) -> List[Union[Event, BadEventType]]:
        events: List[Union[Event, BadEventType]] = []

        for event_dict in parsed_dict:
            event = Event.parse_event(event_dict)

            if event:
                events.append(event)

        return events

    @staticmethod
    def _get_to_device(parsed_dict: Dict[Any, Any]) -> List[ToDeviceEvent]:
        events: List[ToDeviceEvent] = []
        for event_dict in parsed_dict.get("events", []):
            event = ToDeviceEvent.parse_event(event_dict)

            if event:
                events.append(event)

        return events

    @staticmethod
    def _get_timeline(parsed_dict: Dict[Any, Any]) -> Timeline:
        validate_json(parsed_dict, Schemas.room_timeline)

        events = SyncResponse._get_room_events(parsed_dict.get("events", []))

        return Timeline(
            events, parsed_dict.get("limited", False), parsed_dict.get("prev_batch")
        )

    @staticmethod
    def _get_state(parsed_dict: Dict[Any, Any]) -> List[Union[Event, BadEventType]]:
        validate_json(parsed_dict, Schemas.sync_room_state)
        events = SyncResponse._get_room_events(
            parsed_dict.get("events", []),
        )

        return events

    @staticmethod
    def _get_invite_state(parsed_dict):
        validate_json(parsed_dict, Schemas.sync_room_state)
        events = []

        for event_dict in parsed_dict.get("events", []):
            event = InviteEvent.parse_event(event_dict)

            if event:
                events.append(event)

        return events

    @staticmethod
    def _get_ephemeral_events(parsed_dict):
        events = []
        for event_dict in parsed_dict:
            event = EphemeralEvent.parse_event(event_dict)

            if event:
                events.append(event)
        return events

    @staticmethod
    def _get_join_info(
        state_events: List[Any],
        timeline_events: List[Any],
        prev_batch: Optional[str],
        limited: bool,
        ephemeral_events: List[Any],
        summary_events: Dict[str, Any],
        unread_notification_events: Dict[str, Any],
        account_data_events: List[Any],
    ) -> RoomInfo:
        state = SyncResponse._get_room_events(state_events)

        events = SyncResponse._get_room_events(timeline_events)
        timeline = Timeline(events, limited, prev_batch)

        ephemeral_event_list = SyncResponse._get_ephemeral_events(ephemeral_events)

        summary = RoomSummary(
            summary_events.get("m.invited_member_count"),
            summary_events.get("m.joined_member_count"),
            summary_events.get("m.heroes"),
        )

        unread_notifications = UnreadNotifications(
            unread_notification_events.get("notification_count"),
            unread_notification_events.get("highlight_count"),
        )

        account_data = RoomInfo.parse_account_data(account_data_events)

        return RoomInfo(
            timeline,
            state,
            ephemeral_event_list,
            account_data,
            summary,
            unread_notifications,
        )

    @staticmethod
    def _get_room_info(parsed_dict: Dict[Any, Any]) -> Rooms:
        joined_rooms: Dict[str, RoomInfo] = {}
        invited_rooms: Dict[str, InviteInfo] = {}
        left_rooms: Dict[str, RoomInfo] = {}

        for room_id, room_dict in parsed_dict.get("invite", {}).items():
            state = SyncResponse._get_invite_state(room_dict.get("invite_state", {}))
            invite_info = InviteInfo(state)
            invited_rooms[room_id] = invite_info

        for room_id, room_dict in parsed_dict.get("leave", {}).items():
            state = SyncResponse._get_state(room_dict.get("state", {}))
            timeline = SyncResponse._get_timeline(room_dict.get("timeline", {}))
            leave_info = RoomInfo(timeline, state, [], [])
            left_rooms[room_id] = leave_info

        for room_id, room_dict in parsed_dict.get("join", {}).items():
            join_info = SyncResponse._get_join_info(
                room_dict.get("state", {}).get("events", []),
                room_dict.get("timeline", {}).get("events", []),
                room_dict.get("timeline", {}).get("prev_batch"),
                room_dict.get("timeline", {}).get("limited", False),
                room_dict.get("ephemeral", {}).get("events", []),
                room_dict.get("summary", {}),
                room_dict.get("unread_notifications", {}),
                room_dict.get("account_data", {}).get("events", []),
            )

            joined_rooms[room_id] = join_info

        return Rooms(invited_rooms, joined_rooms, left_rooms)

    @staticmethod
    def _get_presence(parsed_dict) -> List[PresenceEvent]:
        presence_dicts = parsed_dict.get("presence", {}).get("events", [])
        return [
            PresenceEvent.from_dict(presence_dict) for presence_dict in presence_dicts
        ]

    @staticmethod
    def _get_account_data(
        parsed_dict: Dict[str, Any],
    ) -> Generator[AccountDataEvent, None, None]:
        for ev_dict in parsed_dict.get("account_data", {}).get("events", []):
            yield AccountDataEvent.parse_event(ev_dict)

    @classmethod
    @verify(Schemas.sync, SyncError, False)
    def from_dict(
        cls,
        parsed_dict: Dict[Any, Any],
    ) -> Union[SyncResponse, ErrorResponse]:
        to_device = cls._get_to_device(parsed_dict.get("to_device", {}))

        key_count_dict = parsed_dict.get("device_one_time_keys_count", {})
        key_count = DeviceOneTimeKeyCount(
            key_count_dict.get("curve25519"), key_count_dict.get("signed_curve25519")
        )

        devices = DeviceList(
            parsed_dict.get("device_lists", {}).get("changed", []),
            parsed_dict.get("device_lists", {}).get("left", []),
        )

        presence_events = SyncResponse._get_presence(parsed_dict)

        rooms = SyncResponse._get_room_info(parsed_dict.get("rooms", {}))

        return SyncResponse(
            parsed_dict["next_batch"],
            rooms,
            key_count,
            devices,
            to_device,
            presence_events,
            list(SyncResponse._get_account_data(parsed_dict)),
        )


class UploadFilterError(ErrorResponse):
    pass


@dataclass
class UploadFilterResponse(Response):
    """Response representing a successful filter upload request.

    Attributes:
        filter_id (str): A filter ID that may be used in
            future requests to restrict which events are returned to the
            client.
    """

    filter_id: str = field()

    @classmethod
    @verify(Schemas.upload_filter, UploadFilterError)
    def from_dict(
        cls,
        parsed_dict: Dict[Any, Any],
    ) -> Union[UploadFilterResponse, UploadFilterError]:
        return cls(parsed_dict["filter_id"])


class WhoamiError(ErrorResponse):
    pass


@dataclass
class WhoamiResponse(Response):
    user_id: str = field()
    device_id: Optional[str] = field()
    is_guest: Optional[bool] = field()

    @classmethod
    @verify(Schemas.whoami, WhoamiError)
    def from_dict(
        cls,
        parsed_dict: Dict[Any, Any],
    ) -> Union[WhoamiResponse, WhoamiError]:
        return cls(
            parsed_dict["user_id"],
            parsed_dict.get("device_id"),
            parsed_dict.get("is_guest", False),
        )


@dataclass
class SetPushRuleResponse(EmptyResponse):
    @staticmethod
    def create_error(parsed_dict: Dict[str, Any]):
        return SetPushRuleError.from_dict(parsed_dict)


class SetPushRuleError(ErrorResponse):
    pass


@dataclass
class DeletePushRuleResponse(EmptyResponse):
    @staticmethod
    def create_error(parsed_dict: Dict[str, Any]):
        return DeletePushRuleError.from_dict(parsed_dict)


class DeletePushRuleError(ErrorResponse):
    pass


@dataclass
class EnablePushRuleResponse(EmptyResponse):
    @staticmethod
    def create_error(parsed_dict: Dict[str, Any]):
        return EnablePushRuleError.from_dict(parsed_dict)


class EnablePushRuleError(ErrorResponse):
    pass


@dataclass
class SetPushRuleActionsResponse(EmptyResponse):
    @staticmethod
    def create_error(parsed_dict: Dict[str, Any]):
        return SetPushRuleActionsError.from_dict(parsed_dict)


class SetPushRuleActionsError(ErrorResponse):
    pass


@dataclass
class DeleteAliasResponse(EmptyResponse):
    @staticmethod
    def create_error(parsed_dict: Dict[str, Any]):
        return DeletePushRuleError.from_dict(parsed_dict)


class DeleteAliasError(ErrorResponse):
    pass


@dataclass
class PutAliasResponse(EmptyResponse):
    @staticmethod
    def create_error(parsed_dict: Dict[str, Any]):
        return DeletePushRuleError.from_dict(parsed_dict)


class PutAliasError(ErrorResponse):
    pass


class RoomUpdateAliasError(ErrorResponse):
    pass


class RoomUpdateAliasResponse(EmptyResponse):
    pass


class RoomUpgradeError(ErrorResponse):
    pass


class RoomUpgradeResponse(RoomCreateResponse):
    pass<|MERGE_RESOLUTION|>--- conflicted
+++ resolved
@@ -17,10 +17,6 @@
 
 import logging
 import os
-<<<<<<< HEAD
-from builtins import str
-=======
->>>>>>> e572acdb
 from dataclasses import dataclass, field
 from datetime import datetime
 from functools import wraps
@@ -329,13 +325,9 @@
         return f"{len(self.body)} bytes, content type: {self.content_type}, filename: {self.filename}"
 
     @classmethod
-<<<<<<< HEAD
-    def from_data(cls, data: Union[bytes, os.PathLike], content_type, filename=None):
-=======
     def from_data(
         cls, data: Union[bytes, os.PathLike, dict], content_type, filename=None
     ):
->>>>>>> e572acdb
         """Create a FileResponse from file content returned by the server.
 
         Args:
@@ -927,14 +919,8 @@
         data: Union[os.PathLike, bytes],
         content_type: str,
         filename: Optional[str] = None,
-<<<<<<< HEAD
-    ):
-        # type: (...) -> Union[DownloadResponse, DownloadError]
-        if isinstance(data, bytes):
-=======
     ) -> Union[DownloadResponse, DownloadError]:
         if isinstance(data, (bytes, os.PathLike)):
->>>>>>> e572acdb
             return cls(body=data, content_type=content_type, filename=filename)
 
         if isinstance(data, dict):
