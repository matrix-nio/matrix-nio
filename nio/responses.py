# -*- coding: utf-8 -*-

# Copyright © 2018 Damir Jelić <poljar@termina.org.uk>
# Copyright © 2020 Famedly GmbH
#
# Permission to use, copy, modify, and/or distribute this software for
# any purpose with or without fee is hereby granted, provided that the
# above copyright notice and this permission notice appear in all copies.
#
# THE SOFTWARE IS PROVIDED "AS IS" AND THE AUTHOR DISCLAIMS ALL WARRANTIES
# WITH REGARD TO THIS SOFTWARE INCLUDING ALL IMPLIED WARRANTIES OF
# MERCHANTABILITY AND FITNESS. IN NO EVENT SHALL THE AUTHOR BE LIABLE FOR ANY
# SPECIAL, DIRECT, INDIRECT, OR CONSEQUENTIAL DAMAGES OR ANY DAMAGES WHATSOEVER
# RESULTING FROM LOSS OF USE, DATA OR PROFITS, WHETHER IN AN ACTION OF
# CONTRACT, NEGLIGENCE OR OTHER TORTIOUS ACTION, ARISING OUT OF OR IN
# CONNECTION WITH THE USE OR PERFORMANCE OF THIS SOFTWARE.

from __future__ import unicode_literals

from builtins import str
from dataclasses import dataclass, field
from datetime import datetime
from functools import wraps
from typing import Any, Dict, List, Optional, Set, Tuple, Union

from jsonschema.exceptions import SchemaError, ValidationError
from logbook import Logger

from .event_builders import ToDeviceMessage
from .events import (AccountDataEvent, BadEventType, Event, InviteEvent,
                     ToDeviceEvent, EphemeralEvent)
from .http import TransportResponse
from .log import logger_group
from .schemas import Schemas, validate_json

logger = Logger("nio.responses")
logger_group.add_logger(logger)


__all__ = [
    "ContentRepositoryConfigResponse",
    "ContentRepositoryConfigError",
    "FileResponse",
    "DeleteDevicesAuthResponse",
    "DeleteDevicesResponse",
    "DeleteDevicesError",
    "Device",
    "DeviceList",
    "DevicesResponse",
    "DevicesError",
    "DeviceOneTimeKeyCount",
    "DownloadResponse",
    "DownloadError",
    "ErrorResponse",
    "InviteInfo",
    "JoinResponse",
    "JoinError",
    "JoinedMembersResponse",
    "JoinedMembersError",
    "JoinedRoomsResponse",
    "JoinedRoomsError",
    "KeysClaimResponse",
    "KeysClaimError",
    "KeysQueryResponse",
    "KeysQueryError",
    "KeysUploadResponse",
    "KeysUploadError",
    "RegisterResponse",
    "DeactivateResponse",
    "DeactivateErrorResponse",
    "LoginResponse",
    "LoginError",
    "LoginInfoResponse",
    "LoginInfoError",
    "LogoutResponse",
    "LogoutError",
    "Response",
    "RoomBanResponse",
    "RoomBanError",
    "RoomCreateResponse",
    "RoomCreateError",
    "RoomInfo",
    "RoomInviteResponse",
    "RoomInviteError",
    "RoomKickResponse",
    "RoomKickError",
    "RoomLeaveResponse",
    "RoomLeaveError",
    "RoomForgetResponse",
    "RoomForgetError",
    "RoomMember",
    "RoomMessagesResponse",
    "RoomMessagesError",
    "RoomGetStateResponse",
    "RoomGetStateError",
    "RoomGetStateEventResponse",
    "RoomGetStateEventError",
    "RoomPutStateResponse",
    "RoomPutStateError",
    "RoomRedactResponse",
    "RoomRedactError",
    "RoomResolveAliasResponse",
    "RoomResolveAliasError",
    "RoomSendResponse",
    "RoomSendError",
    "RoomSummary",
    "RoomUnbanResponse",
    "RoomUnbanError",
    "Rooms",
    "ShareGroupSessionResponse",
    "ShareGroupSessionError",
    "SyncResponse",
    "PartialSyncResponse",
    "SyncError",
    "Timeline",
    "UpdateDeviceResponse",
    "UpdateDeviceError",
    "RoomTypingResponse",
    "RoomTypingError",
    "RoomReadMarkersResponse",
    "RoomReadMarkersError",
    "UploadResponse",
    "UploadError",
    "ProfileGetResponse",
    "ProfileGetError",
    "ProfileGetDisplayNameResponse",
    "ProfileGetDisplayNameError",
    "ProfileSetDisplayNameResponse",
    "ProfileSetDisplayNameError",
    "ProfileGetAvatarResponse",
    "ProfileGetAvatarError",
    "ProfileSetAvatarResponse",
    "ProfileSetAvatarError",
    "RoomKeyRequestResponse",
    "RoomKeyRequestError",
    "ThumbnailResponse",
    "ThumbnailError",
    "ToDeviceResponse",
    "ToDeviceError",
    "RoomContextResponse",
    "RoomContextError"
]


def verify(schema, error_class, pass_arguments=True):
    def decorator(f):
        @wraps(f)
        def wrapper(cls, parsed_dict, *args, **kwargs):
            try:
                logger.info("Validating response schema")
                validate_json(parsed_dict, schema)
            except (SchemaError, ValidationError) as e:
                logger.warn("Error validating response: " + str(e.message))

                if pass_arguments:
                    return error_class.from_dict(parsed_dict, *args, **kwargs)
                else:
                    return error_class.from_dict(parsed_dict)

            return f(cls, parsed_dict, *args, **kwargs)
        return wrapper
    return decorator


@dataclass
class Rooms:
    invite: Dict = field()
    join: Dict = field()
    leave: Dict = field()


@dataclass
class DeviceOneTimeKeyCount:
    curve25519: int = field()
    signed_curve25519: int = field()


@dataclass
class DeviceList:
    changed: List[str] = field()
    left: List[str] = field()


@dataclass
class Timeline:
    events: List = field()
    limited: bool = field()
    prev_batch: str = field()


@dataclass
class InviteInfo:
    invite_state: List = field()


@dataclass
class RoomSummary:
    invited_member_count: Optional[int] = None
    joined_member_count: Optional[int] = None
    heroes: List[str] = field(default_factory=list)


@dataclass
class RoomInfo:
    timeline: Timeline = field()
    state: List = field()
    ephemeral: List = field()
    account_data: List = field()
    summary: Optional[RoomSummary] = None

    @staticmethod
    def parse_account_data(event_dict):
        """Parse the account data dictionary and produce a list of events."""
        events = []

        for event in event_dict:
            events.append(AccountDataEvent.parse_event(event))

        return events


@dataclass
class RoomMember:
    user_id: str = field()
    display_name: str = field()
    avatar_url: str = field()


@dataclass
class Device:
    id: str = field()
    display_name: str = field()
    last_seen_ip: str = field()
    last_seen_date: datetime = field()

    @classmethod
    def from_dict(cls, parsed_dict):
        date = None

        if parsed_dict["last_seen_ts"] is not None:
            date = datetime.fromtimestamp(parsed_dict["last_seen_ts"] / 1000)

        return cls(
            parsed_dict["device_id"],
            parsed_dict["display_name"],
            parsed_dict["last_seen_ip"],
            date
        )


@dataclass
class Response:
    uuid: str = field(default="", init=False)
    start_time: Optional[float] = field(default=None, init=False)
    end_time: Optional[float] = field(default=None, init=False)
    timeout: int = field(default=0, init=False)
    transport_response: Optional[TransportResponse] = field(
        init=False, default=None,
    )

    @property
    def elapsed(self):
        if not self.start_time or not self.end_time:
            return 0
        elapsed = self.end_time - self.start_time
        return max(0, elapsed - (self.timeout / 1000))


@dataclass
class FileResponse(Response):
    """A response representing a successful file content request.

    Attributes:
        body (bytes): The file's content in bytes.
        content_type (str): The content MIME type of the file,
            e.g. "image/png".
        filename (str, optional): The file's name returned by the server.
    """

    body: bytes = field()
    content_type: str = field()
    filename: Optional[str] = field()

    def __str__(self):
        return "{} bytes, content type: {}, filename: {}".format(
            len(self.body),
            self.content_type,
            self.filename
        )

    @classmethod
    def from_data(cls, data, content_type, filename=None):
        """Create a FileResponse from file content returned by the server.

        Args:
            data (bytes): The file's content in bytes.
            content_type (str): The content MIME type of the file,
                e.g. "image/png".
        """
        raise NotImplementedError()


@dataclass
class ErrorResponse(Response):
    message: str = field()
    status_code: Optional[int] = None
    retry_after_ms: Optional[int] = None
    soft_logout: bool = False

    def __str__(self):
        # type: () -> str
        if self.status_code and self.message:
            e = "{} {}".format(self.status_code, self.message)
        elif self.message:
            e = self.message
        elif self.status_code:
            e = "{} unknown error".format(self.status_code)
        else:
            e = "unknown error"

        if self.retry_after_ms:
            e = "{} - retry after {}ms".format(e, self.retry_after_ms)

        return "{}: {}".format(self.__class__.__name__, e)

    @classmethod
    def from_dict(cls, parsed_dict):
        # type: (Dict[Any, Any]) -> ErrorResponse
        try:
            validate_json(parsed_dict, Schemas.error)
        except (SchemaError, ValidationError):
            return cls("unknown error")

        return cls(
            parsed_dict["error"],
            parsed_dict["errcode"],
            parsed_dict.get("retry_after_ms"),
            parsed_dict.get("soft_logout", False),
        )


@dataclass
class _ErrorWithRoomId(ErrorResponse):
    room_id: str = ""

    @classmethod
    def from_dict(cls, parsed_dict, room_id):
        try:
            validate_json(parsed_dict, Schemas.error)
        except (SchemaError, ValidationError):
            return cls("unknown error")

        return cls(
            parsed_dict["error"],
            parsed_dict["errcode"],
            parsed_dict.get("retry_after_ms"),
            parsed_dict.get("soft_logout", False),
            room_id
        )


class LoginError(ErrorResponse):
    pass


class LogoutError(ErrorResponse):
    pass


class SyncError(ErrorResponse):
    pass


class RoomSendError(_ErrorWithRoomId):
    pass


class RoomGetStateError(_ErrorWithRoomId):
    """A response representing an unsuccessful room state query."""
    pass


class RoomGetStateEventError(_ErrorWithRoomId):
    """A response representing an unsuccessful room state query."""
    pass


class RoomPutStateError(_ErrorWithRoomId):
    """A response representing an unsuccessful room state sending request."""
    pass


class RoomRedactError(_ErrorWithRoomId):
    pass


class RoomResolveAliasError(ErrorResponse):
    """A response representing an unsuccessful room alias query."""
    pass


class RoomTypingError(_ErrorWithRoomId):
    """A response representing a unsuccessful room typing request."""

    pass


class RoomReadMarkersError(_ErrorWithRoomId):
    """A response representing a unsuccessful room read markers request."""

    pass


class RoomKickError(ErrorResponse):
    pass


class RoomBanError(ErrorResponse):
    pass


class RoomUnbanError(ErrorResponse):
    pass


class RoomInviteError(ErrorResponse):
    pass


class RoomCreateError(ErrorResponse):
    """A response representing a unsuccessful create room request."""
    pass


class JoinError(ErrorResponse):
    pass


class RoomLeaveError(ErrorResponse):
    pass


class RoomForgetError(_ErrorWithRoomId):
    pass


class RoomMessagesError(_ErrorWithRoomId):
    pass


class KeysUploadError(ErrorResponse):
    pass


class KeysQueryError(ErrorResponse):
    pass


class KeysClaimError(_ErrorWithRoomId):
    pass


class ContentRepositoryConfigError(ErrorResponse):
    """A response for a unsuccessful content repository config request."""


class UploadError(ErrorResponse):
    """A response representing a unsuccessful upload request."""


class DownloadError(ErrorResponse):
    """A response representing a unsuccessful download request."""


class ThumbnailError(ErrorResponse):
    """A response representing a unsuccessful thumbnail request."""


@dataclass
class ShareGroupSessionError(_ErrorWithRoomId):
    """Response representing unsuccessful group sessions sharing request."""

    users_shared_with: Set[Tuple[str, str]] = field(default_factory=set)

    @classmethod
    def from_dict(cls, parsed_dict, room_id, users_shared_with):
        try:
            validate_json(parsed_dict, Schemas.error)
        except (SchemaError, ValidationError):
            return cls("unknown error")

        return cls(parsed_dict["error"], parsed_dict["errcode"], room_id,
                   users_shared_with)


class DevicesError(ErrorResponse):
    pass


class DeleteDevicesError(ErrorResponse):
    pass


class UpdateDeviceError(ErrorResponse):
    pass


class JoinedMembersError(_ErrorWithRoomId):
    pass


class JoinedRoomsError(ErrorResponse):
    """A response representing an unsuccessful joined rooms query."""
    pass


class ProfileGetError(ErrorResponse):
    pass


class ProfileGetDisplayNameError(ErrorResponse):
    pass


class ProfileSetDisplayNameError(ErrorResponse):
    pass


class ProfileGetAvatarError(ErrorResponse):
    pass


class ProfileSetAvatarError(ErrorResponse):
    pass


@dataclass
class RegisterErrorResponse(ErrorResponse):
    pass


<<<<<<< HEAD
@attr.s
class DeactivateErrorResponse(ErrorResponse):
    pass


@attr.s
=======
@dataclass
>>>>>>> b59084d3
class RegisterResponse(Response):
    user_id: str = field()
    device_id: str = field()
    access_token: str = field()

    def __str__(self):
        # type () -> str
        return "Registered {}, device id {}.".format(
            self.user_id, self.device_id,
        )

    @classmethod
    @verify(Schemas.register, RegisterErrorResponse)
    def from_dict(cls, parsed_dict):
        return cls(
            parsed_dict["user_id"],
            parsed_dict["device_id"],
            parsed_dict["access_token"],
        )


<<<<<<< HEAD
@attr.s
class DeactivateResponse(Response):
    id_server_unbind_result = attr.ib(type=str)

    def __str__(self):
        # type () -> str
        return "id_server_unbind_result {}".format(self.id_server_unbind_result)

    @classmethod
    @verify(Schemas.deactivate, DeactivateErrorResponse)
    def from_dict(cls, parsed_dict):
        return cls(
            parsed_dict["id_server_unbind_result"]
        )


@attr.s
=======
@dataclass
>>>>>>> b59084d3
class LoginInfoError(ErrorResponse):
    pass


@dataclass
class LoginInfoResponse(Response):
    flows: List[str] = field()

    @classmethod
    @verify(Schemas.login_info, LoginInfoError)
    def from_dict(cls, parsed_dict):
        # type: (Dict[Any, Any]) -> Union[LoginInfoResponse, ErrorResponse]
        flow_types = [flow["type"] for flow in parsed_dict["flows"]]
        return cls(flow_types)


@dataclass
class LoginResponse(Response):
    user_id: str = field()
    device_id: str = field()
    access_token: str = field()

    def __str__(self):
        # type: () -> str
        return "Logged in as {}, device id: {}.".format(
            self.user_id, self.device_id
        )

    @classmethod
    @verify(Schemas.login, LoginError)
    def from_dict(cls, parsed_dict):
        # type: (Dict[Any, Any]) -> Union[LoginResponse, ErrorResponse]
        return cls(
            parsed_dict["user_id"],
            parsed_dict["device_id"],
            parsed_dict["access_token"],
        )


@dataclass
class LogoutResponse(Response):
    def __str__(self):
        # type: () -> str
        return "Logged out"

    @classmethod
    @verify(Schemas.empty, LogoutError)
    def from_dict(cls, parsed_dict):
        # type: (Dict[Any, Any]) -> Union[LogoutResponse, ErrorResponse]
        """Create a response for logout response from server."""
        return cls()


@dataclass
class JoinedMembersResponse(Response):
    members: List[RoomMember] = field()
    room_id: str = field()

    @classmethod
    @verify(Schemas.joined_members, JoinedMembersError)
    def from_dict(
        cls,
        parsed_dict,  # type: Dict[Any, Any]
        room_id       # type: str
    ):
        # type: (...) -> Union[JoinedMembersResponse, ErrorResponse]
        members = []

        for user_id, user_info in parsed_dict["joined"].items():
            user = RoomMember(
                user_id,
                user_info.get("display_name", None),
                user_info.get("avatar_url", None)
            )
            members.append(user)

        return cls(members, room_id)


@dataclass
class JoinedRoomsResponse(Response):
    """A response containing a list of joined rooms.

    Attributes:
        rooms (List[str]): The rooms joined by the account.
    """

    rooms: List[str] = field()

    @classmethod
    @verify(Schemas.joined_rooms, JoinedRoomsError)
    def from_dict(
        cls,
        parsed_dict  # type: Dict[Any, Any]
    ):
        # type: (...) -> Union[JoinedRoomsResponse, ErrorResponse]
        return cls(parsed_dict["joined_rooms"])


@dataclass
class ContentRepositoryConfigResponse(Response):
    """A response for a successful content repository config request.

    Attributes:
        upload_size (Optional[int]): The maximum file size in bytes for an
            upload. If `None`, the limit is unknown.
    """

    upload_size: Optional[int] = None

    @classmethod
    @verify(Schemas.content_repository_config, ContentRepositoryConfigError)
    def from_dict(
        cls,
        parsed_dict: dict,
    ) -> Union["ContentRepositoryConfigResponse", ErrorResponse]:
        return cls(parsed_dict.get("m.upload.size"))


@dataclass
class UploadResponse(Response):
    """A response representing a successful upload request."""

    content_uri: str = field()

    @classmethod
    @verify(Schemas.upload, UploadError)
    def from_dict(cls, parsed_dict):
        # type: (Dict[Any, Any]) -> Union[UploadResponse, ErrorResponse]
        return cls(
            parsed_dict["content_uri"],
        )


@dataclass
class DownloadResponse(FileResponse):
    """A response representing a successful download request."""

    @classmethod
    def from_data(
            cls,
            data,          # type: bytes
            content_type,  # type: str
            filename=None  # type: Optional[str]
    ):
        # type: (...) -> Union[DownloadResponse, DownloadError]
        if isinstance(data, bytes):
            return cls(body=data, content_type=content_type, filename=filename)

        if isinstance(data, dict):
            return DownloadError.from_dict(data)

        return DownloadError("invalid data")


@dataclass
class ThumbnailResponse(FileResponse):
    """A response representing a successful thumbnail request."""

    @classmethod
    def from_data(
            cls,
            data,          # type: bytes
            content_type,  # type: str
            filename=None  # type: Optional[str]
    ):
        # type: (...) -> Union[ThumbnailResponse, ThumbnailError]
        if not content_type.startswith("image/"):
            return ThumbnailError(f"invalid content type: {content_type}")

        if isinstance(data, bytes):
            return cls(body=data, content_type=content_type, filename=filename)

        if isinstance(data, dict):
            return ThumbnailError.from_dict(data)

        return ThumbnailError("invalid data")


@dataclass
class RoomEventIdResponse(Response):
    event_id: str = field()
    room_id: str = field()

    @staticmethod
    def create_error(parsed_dict, _room_id):
        return ErrorResponse.from_dict(parsed_dict)

    @classmethod
    def from_dict(
        cls,
        parsed_dict,  # type: Dict[Any, Any]
        room_id       # type: str
    ):
        # type: (...) -> Union[RoomEventIdResponse, ErrorResponse]
        try:
            validate_json(parsed_dict, Schemas.room_event_id)
        except (SchemaError, ValidationError):
            return cls.create_error(parsed_dict, room_id)

        return cls(parsed_dict["event_id"], room_id)


class RoomSendResponse(RoomEventIdResponse):
    @staticmethod
    def create_error(parsed_dict, room_id):
        return RoomSendError.from_dict(parsed_dict, room_id)


@dataclass
class RoomGetStateResponse(Response):
    """A response containing the state of a room.

    Attributes:
        events (List): The events making up the room state.
        room_id (str): The ID of the room.
    """

    events: List = field()
    room_id: str = field()

    @staticmethod
    def create_error(parsed_dict, room_id):
        return RoomGetStateError.from_dict(parsed_dict, room_id)

    @classmethod
    def from_dict(
        cls,
        parsed_dict,  # type: ignore
        room_id       # type: str
    ):
        # type: (...) -> Union[RoomGetStateResponse, RoomGetStateError]
        try:
            validate_json(parsed_dict, Schemas.room_state)
        except (SchemaError, ValidationError):
            return cls.create_error(parsed_dict, room_id)

        return cls(parsed_dict, room_id)


@dataclass
class RoomGetStateEventResponse(Response):
    """A response containing the content of a specific bit of room state.

    Attributes:
        content (Dict): The content of the state event.
        event_type (str): The type of the state event.
        state_key (str): The key of the state event.
        room_id (str): The ID of the room that the state event comes from.
    """

    content: Dict = field()
    event_type: str = field()
    state_key: str = field()
    room_id: str = field()

    @staticmethod
    def create_error(parsed_dict, room_id):
        return RoomGetStateEventError.from_dict(parsed_dict, room_id)

    @classmethod
    def from_dict(
        cls,
        parsed_dict: Dict[str, Any],
        event_type: str,
        state_key: str,
        room_id: str,
    ) -> Union["RoomGetStateEventResponse", RoomGetStateEventError] :
        return cls(parsed_dict, event_type, state_key, room_id)


class RoomPutStateResponse(RoomEventIdResponse):
    """A response indicating successful sending of room state."""
    @staticmethod
    def create_error(parsed_dict, room_id):
        return RoomPutStateError.from_dict(parsed_dict, room_id)


class RoomRedactResponse(RoomEventIdResponse):
    @staticmethod
    def create_error(parsed_dict, room_id):
        return RoomRedactError.from_dict(parsed_dict, room_id)

@dataclass
class RoomResolveAliasResponse(Response):
    """A response containing the result of resolving an alias.

    Attributes:
        room_alias (str): The alias of the room.
        room_id (str): The resolved id of the room.
        servers (List[str]): Servers participating in the room.
    """
    room_alias: str = field()
    room_id: str = field()
    servers: List[str] = field()

    @classmethod
    @verify(
        Schemas.room_resolve_alias,
        RoomResolveAliasError,
        pass_arguments=False,
    )
    def from_dict(
        cls,
        parsed_dict,  # type: Dict[Any, Any]
        room_alias
    ):
        # type: (...) -> Union[RoomResolveAliasResponse, ErrorResponse]
        room_id = parsed_dict["room_id"]
        servers = parsed_dict["servers"]
        return cls(room_alias, room_id, servers)


class EmptyResponse(Response):
    @staticmethod
    def create_error(parsed_dict):
        return ErrorResponse.from_dict(parsed_dict)

    @classmethod
    def from_dict(cls, parsed_dict):
        # type: (Dict[Any, Any]) -> Union[Any, ErrorResponse]
        try:
            validate_json(parsed_dict, Schemas.empty)
        except (SchemaError, ValidationError):
            return cls.create_error(parsed_dict)

        return cls()


@dataclass
class _EmptyResponseWithRoomId(Response):
    room_id: str = field()

    @staticmethod
    def create_error(parsed_dict, room_id):
        return _ErrorWithRoomId.from_dict(parsed_dict, room_id)

    @classmethod
    def from_dict(cls, parsed_dict, room_id):
        # type: (Dict[Any, Any], str) -> Union[Any, ErrorResponse]
        try:
            validate_json(parsed_dict, Schemas.empty)
        except (SchemaError, ValidationError):
            return cls.create_error(parsed_dict, room_id)

        return cls(room_id)


class RoomKickResponse(EmptyResponse):
    @staticmethod
    def create_error(parsed_dict):
        return RoomKickError.from_dict(parsed_dict)


class RoomBanResponse(EmptyResponse):
    @staticmethod
    def create_error(parsed_dict):
        return RoomBanError.from_dict(parsed_dict)


class RoomUnbanResponse(EmptyResponse):
    @staticmethod
    def create_error(parsed_dict):
        return RoomUnbanError.from_dict(parsed_dict)


class RoomInviteResponse(EmptyResponse):
    @staticmethod
    def create_error(parsed_dict):
        return RoomInviteError.from_dict(parsed_dict)


@dataclass
class ShareGroupSessionResponse(Response):
    """Response representing a successful group sessions sharing request.

    Attributes:
        room_id (str): The room id of the group session.
        users_shared_with (Set[Tuple[str, str]]): A set containing a tuple of
            user id device id pairs with whom we shared the group session in
            this request.

    """

    room_id: str = field()
    users_shared_with: set = field()

    @classmethod
    @verify(Schemas.empty, ShareGroupSessionError)
    def from_dict(
        cls,
        _,                 # type: Dict[Any, Any]
        room_id,           # type: str
        users_shared_with  # type: Set[Tuple[str, str]]
    ):
        # type: (...) -> Union[ShareGroupSessionResponse, ErrorResponse]
        """Create a response from the json dict the server returns.

        Args:
           parsed_dict (Dict): The dict containing the raw json response.
           room_id (str): The room id of the room to which the group session
               belongs to.
           users_shared_with (Set[Tuple[str, str]]): A set containing a tuple
               of user id device id pairs with whom we shared the group
               session in this request.
        """
        return cls(room_id, users_shared_with)


class RoomTypingResponse(_EmptyResponseWithRoomId):
    """A response representing a successful room typing request."""

    @staticmethod
    def create_error(parsed_dict, room_id):
        return RoomTypingError.from_dict(parsed_dict, room_id)


class RoomReadMarkersResponse(_EmptyResponseWithRoomId):
    """A response representing a successful room read markers request."""

    @staticmethod
    def create_error(parsed_dict, room_id):
        return RoomTypingError.from_dict(parsed_dict, room_id)


@dataclass
class DeleteDevicesAuthResponse(Response):
    session: str = field()
    flows: Dict = field()
    params: Dict = field()

    @classmethod
    @verify(Schemas.delete_devices, DeleteDevicesError)
    def from_dict(
        cls,
        parsed_dict  # type: Dict[Any, Any]
    ):
        # type: (...) -> Union[DeleteDevicesAuthResponse, ErrorResponse]
        return cls(
            parsed_dict["session"],
            parsed_dict["flows"],
            parsed_dict["params"]
        )


class DeleteDevicesResponse(EmptyResponse):
    @staticmethod
    def create_error(parsed_dict):
        return DeleteDevicesError.from_dict(parsed_dict)


@dataclass
class RoomMessagesResponse(Response):
    room_id: str = field()

    chunk: List[Union[Event, BadEventType]] = field()
    start: str = field()
    end: str = field()

    @classmethod
    @verify(Schemas.room_messages, RoomMessagesError)
    def from_dict(
        cls,
        parsed_dict,  # type: Dict[Any, Any]
        room_id       # type: str
    ):
        # type: (...) -> Union[RoomMessagesResponse, ErrorResponse]
        chunk = []  # type: List[Union[Event, BadEventType]]
        _, chunk = SyncResponse._get_room_events(parsed_dict["chunk"])
        return cls(room_id, chunk, parsed_dict["start"], parsed_dict["end"])


@dataclass
class RoomIdResponse(Response):
    room_id: str = field()

    @staticmethod
    def create_error(parsed_dict):
        return ErrorResponse.from_dict(parsed_dict)

    @classmethod
    def from_dict(cls, parsed_dict):
        # type: (Dict[Any, Any]) -> Union[RoomIdResponse, ErrorResponse]
        try:
            validate_json(parsed_dict, Schemas.room_id)
        except (SchemaError, ValidationError):
            return cls.create_error(parsed_dict)

        return cls(parsed_dict["room_id"])

@dataclass
class RoomCreateResponse(Response):
    """Response representing a successful create room request."""
    room_id: str = field()


    @classmethod
    @verify(
        Schemas.room_create_response, RoomCreateError, pass_arguments=False,
    )
    def from_dict(
        cls,
        parsed_dict  # type: Dict[Any, Any]
    ):
        # type: (...) -> Union[RoomCreateResponse, RoomCreateError]
        return cls(parsed_dict["room_id"])



class JoinResponse(RoomIdResponse):
    @staticmethod
    def create_error(parsed_dict):
        return JoinError.from_dict(parsed_dict)


class RoomLeaveResponse(EmptyResponse):
    @staticmethod
    def create_error(parsed_dict):
        return RoomLeaveError.from_dict(parsed_dict)


class RoomForgetResponse(_EmptyResponseWithRoomId):
    """Response representing a successful forget room request."""
    @staticmethod
    def create_error(parsed_dict, room_id):
        return RoomForgetError.from_dict(parsed_dict, room_id)


@dataclass
class KeysUploadResponse(Response):
    curve25519_count: int = field()
    signed_curve25519_count: int = field()

    @classmethod
    @verify(Schemas.keys_upload, KeysUploadError)
    def from_dict(cls, parsed_dict):
        # type: (Dict[Any, Any]) -> Union[KeysUploadResponse, ErrorResponse]
        counts = parsed_dict["one_time_key_counts"]
        return cls(counts["curve25519"], counts["signed_curve25519"])


@dataclass
class KeysQueryResponse(Response):
    device_keys: Dict = field()
    failures: Dict = field()
    changed: Dict[str, Dict[str, Any]] = field(
        init=False, default_factory=dict,
    )

    @classmethod
    @verify(Schemas.keys_query, KeysQueryError)
    def from_dict(cls, parsed_dict):
        # type: (Dict[Any, Any]) -> Union[KeysQueryResponse, ErrorResponse]
        device_keys = parsed_dict["device_keys"]
        failures = parsed_dict["failures"]

        return cls(device_keys, failures)


@dataclass
class KeysClaimResponse(Response):
    one_time_keys: Dict[Any, Any] = field()
    failures: Dict[Any, Any] = field()
    room_id: str = ""

    @classmethod
    @verify(Schemas.keys_claim, KeysClaimError)
    def from_dict(
        cls,
        parsed_dict,  # type: Dict[Any, Any]
        room_id=""    # type: str
    ):
        # type: (...) -> Union[KeysClaimResponse, ErrorResponse]
        one_time_keys = parsed_dict["one_time_keys"]
        failures = parsed_dict["failures"]

        return cls(one_time_keys, failures, room_id)


@dataclass
class DevicesResponse(Response):
    devices: List[Device] = field()

    @classmethod
    @verify(Schemas.devices, DevicesError)
    def from_dict(cls, parsed_dict):
        # type: (Dict[Any, Any]) -> Union[DevicesResponse, ErrorResponse]
        devices = []
        for device_dict in parsed_dict["devices"]:
            try:
                device = Device.from_dict(device_dict)
            except ValueError:
                continue
            devices.append(device)

        return cls(devices)


@dataclass
class RoomKeyRequestError(ErrorResponse):
    """Response representing a failed room key request."""

    pass


@dataclass
class RoomKeyRequestResponse(Response):
    """Response representing a successful room key request.

    Attributes:
        request_id (str): The id of the that uniquely identifies this key
            request that was requested, if we receive a to_device event it will
            contain the same request id.
        session_id (str): The id of the session that we requested.
        room_id (str): The id of the room that the session belongs to.
        algorithm (str): The encryption algorithm of the session.

    """

    request_id: str = field()
    session_id: str = field()
    room_id: str = field()
    algorithm: str = field()

    @classmethod
    @verify(Schemas.empty, RoomKeyRequestError, False)
    def from_dict(cls, _, request_id, session_id, room_id, algorithm):
        """Create a RoomKeyRequestResponse from a json response.

        Args:
            parsed_dict (Dict): The dictionary containing the json response.
            request_id (str): The id of that uniquely identifies this key
                request that was requested, if we receive a to_device event
                it will contain the same request id.
            session_id (str): The id of the session that we requested.
            room_id (str): The id of the room that the session belongs to.
            algorithm (str): The encryption algorithm of the session.
        """
        return cls(request_id, session_id, room_id, algorithm)


class UpdateDeviceResponse(EmptyResponse):
    @staticmethod
    def create_error(parsed_dict):
        return UpdateDeviceError.from_dict(parsed_dict)


@dataclass
class ProfileGetResponse(Response):
    """Response representing a successful get profile request.

    Attributes:
        displayname (str, optional): The display name of the user.
            None if the user doesn't have a display name.
        avatar_url (str, optional): The matrix content URI for the user's
            avatar. None if the user doesn't have an avatar.
        other_info (dict): Contains any other information returned for the
            user's profile.
    """

    displayname: Optional[str] = None
    avatar_url: Optional[str] = None
    other_info: Dict[Any, Any] = field(default_factory=dict)

    def __str__(self):
        # type: () -> str
        return "Display name: {}, avatar URL: {}, other info: {}".format(
            self.displayname,
            self.avatar_url,
            self.other_info,
        )

    @classmethod
    @verify(Schemas.get_profile, ProfileGetError)
    def from_dict(cls, parsed_dict):
        # type: (Dict[Any, Any]) -> Union[ProfileGetResponse, ErrorResponse]
        return cls(
            parsed_dict.get("displayname"),
            parsed_dict.get("avatar_url"),
            {k: v for k, v in parsed_dict.items()
             if k not in ("displayname", "avatar_url")},
        )


@dataclass
class ProfileGetDisplayNameResponse(Response):
    """Response representing a successful get display name request.

    Attributes:
        displayname (str, optional): The display name of the user.
            None if the user doesn't have a display name.
    """

    displayname: Optional[str] = None

    def __str__(self):
        # type: () -> str
        return "Display name: {}".format(self.displayname)

    @classmethod
    @verify(Schemas.get_displayname, ProfileGetDisplayNameError)
    def from_dict(
        cls,
        parsed_dict  # type: (Dict[Any, Any])
    ):
        # type: (...) -> Union[ProfileGetDisplayNameResponse, ErrorResponse]
        return cls(parsed_dict.get("displayname"))


class ProfileSetDisplayNameResponse(EmptyResponse):
    @staticmethod
    def create_error(parsed_dict):
        return ProfileSetDisplayNameError.from_dict(parsed_dict)


@dataclass
class ProfileGetAvatarResponse(Response):
    """Response representing a successful get avatar request.

    Attributes:
        avatar_url (str, optional): The matrix content URI for the user's
            avatar. None if the user doesn't have an avatar.
    """

    avatar_url: Optional[str] = None

    def __str__(self):
        # type: () -> str
        return "Avatar URL: {}".format(self.avatar_url)

    @classmethod
    @verify(Schemas.get_avatar, ProfileGetAvatarError)
    def from_dict(
        cls,
        parsed_dict  # type: (Dict[Any, Any])
    ):
        # type: (...) -> Union[ProfileGetAvatarResponse, ErrorResponse]
        return cls(parsed_dict.get("avatar_url"))


class ProfileSetAvatarResponse(EmptyResponse):
    @staticmethod
    def create_error(parsed_dict):
        return ProfileSetAvatarError.from_dict(parsed_dict)


@dataclass
class ToDeviceError(ErrorResponse):
    """Response representing a unsuccessful room key request."""

    to_device_message: Optional[ToDeviceMessage] = None

    @classmethod
    def from_dict(cls, parsed_dict, message):
        try:
            validate_json(parsed_dict, Schemas.error)
        except (SchemaError, ValidationError):
            return cls("unknown error", None, message)

        return cls(parsed_dict["error"], parsed_dict["errcode"], message)


@dataclass
class ToDeviceResponse(Response):
    """Response representing a successful room key request."""

    to_device_message: ToDeviceMessage = field()

    @classmethod
    @verify(Schemas.empty, ToDeviceError)
    def from_dict(cls, parsed_dict, message):
        """Create a ToDeviceResponse from a json response."""
        return cls(message)


@dataclass
class RoomContextError(_ErrorWithRoomId):
    """Response representing a unsuccessful room context request."""


@dataclass
class RoomContextResponse(Response):
    """Room event context response.

    This Response holds a number of events that happened just before and after
    a specified event.

    Attributes:
        room_id(str): The room id of the room which the events belong to.
        start(str): A token that can be used to paginate backwards with.
        end(str): A token that can be used to paginate forwards with.
        events_before(List[Event]): A list of room events that happened just
            before the requested event, in reverse-chronological order.
        event(Event): Details of the requested event.
        events_after(List[Event]): A list of room events that happened just
            after the requested event, in chronological order.
        state(List[Event]): The state of the room at the last event returned.

    """

    room_id: str = field()

    start: str = field()
    end: str = field()

    event: Optional[Union[Event, BadEventType]] = field()

    events_before: List[Union[Event, BadEventType]] = field()
    events_after: List[Union[Event, BadEventType]] = field()

    state: List[Union[Event, BadEventType]] = field()

    @classmethod
    @verify(Schemas.room_context, RoomContextError)
    def from_dict(
        cls,
        parsed_dict,  # Dict[Any, Any]
        room_id       # str
    ):
        # type: (...) -> Union[RoomContextResponse, ErrorResponse]
        _, events_before = SyncResponse._get_room_events(
            parsed_dict["events_before"]
        )
        _, events_after = SyncResponse._get_room_events(
            parsed_dict["events_after"]
        )
        event = Event.parse_event(parsed_dict["event"])

        _, state = SyncResponse._get_room_events(
            parsed_dict["state"]
        )

        return cls(room_id, parsed_dict["start"], parsed_dict["end"],
                   event, events_before, events_after, state)


@dataclass
class _SyncResponse(Response):
    next_batch: str = field()
    rooms: Rooms = field()
    device_key_count: DeviceOneTimeKeyCount = field()
    device_list: DeviceList = field()
    to_device_events: List[ToDeviceEvent] = field()

    def __str__(self):
        # type: () -> str
        room_messages = []
        for room_id, room_info in self.rooms.join.items():
            room_header = "  Messages for room {}:\n    ".format(room_id)
            messages = []
            for event in room_info.timeline.events:
                messages.append(str(event))

            room_message = room_header + "\n    ".join(messages)
            room_messages.append(room_message)

        body = "\n".join(room_messages)
        string = ("Sync response until batch: {}:\n{}").format(
            self.next_batch, body
        )
        return string

    @staticmethod
    def _get_room_events(
            parsed_dict,  # type: List[Dict[Any, Any]]
            max_events=0  # type: int
    ):
        # type: (...) -> Tuple[int, List[Union[Event, BadEventType]]]
        events = []  # type: List[Union[Event, BadEventType]]
        counter = 0

        for counter, event_dict in enumerate(parsed_dict, 1):
            event = Event.parse_event(event_dict)

            if event:
                events.append(event)

            if max_events > 0 and counter >= max_events:
                break

        return counter, events

    @staticmethod
    def _get_to_device(parsed_dict):
        # type: (Dict[Any, Any]) -> List[ToDeviceEvent]
        events = []  # type: List[ToDeviceEvent]
        for event_dict in parsed_dict["events"]:
            event = ToDeviceEvent.parse_event(event_dict)

            if event:
                events.append(event)

        return events

    @staticmethod
    def _get_timeline(parsed_dict, max_events=0):
        # type: (Dict[Any, Any], int) -> Tuple[int, Timeline]
        validate_json(parsed_dict, Schemas.room_timeline)

        counter, events = _SyncResponse._get_room_events(
            parsed_dict["events"],
            max_events
        )

        return counter, Timeline(
            events, parsed_dict["limited"], parsed_dict["prev_batch"]
        )

    @staticmethod
    def _get_state(parsed_dict, max_events=0):
        validate_json(parsed_dict, Schemas.sync_room_state)
        counter, events = _SyncResponse._get_room_events(
            parsed_dict["events"],
            max_events
        )

        return counter, events

    @staticmethod
    def _get_invite_state(parsed_dict):
        validate_json(parsed_dict, Schemas.sync_room_state)
        events = []

        for event_dict in parsed_dict["events"]:
            event = InviteEvent.parse_event(event_dict)

            if event:
                events.append(event)

        return events

    @staticmethod
    def _get_ephemeral_events(parsed_dict):
        events = []
        for event_dict in parsed_dict:
            event = EphemeralEvent.parse_event(event_dict)

            if event:
                events.append(event)
        return events

    @staticmethod
    def _get_join_info(
        state_events,         # type: List[Any]
        timeline_events,      # type: List[Any]
        prev_batch,           # type: str
        limited,              # type: bool
        ephemeral_events,     # type: List[Any]
        summary_events,       # type: Dict[str, Any]
        account_data_events,  # type: List[Any]
        max_events=0          # type: int
    ):
        # type: (...) -> Tuple[RoomInfo, Optional[RoomInfo]]
        counter, state = _SyncResponse._get_room_events(
            state_events,
            max_events
        )

        unhandled_state = state_events[counter:]

        timeline_max = max_events - counter

        if timeline_max <= 0 and max_events > 0:
            timeline = Timeline(
                [],
                limited,
                prev_batch,
            )
            counter = 0
        else:
            counter, events = _SyncResponse._get_room_events(
                timeline_events, timeline_max
            )
            timeline = Timeline(events, limited, prev_batch)

        unhandled_timeline = Timeline(
            timeline_events[counter:],
            limited,
            prev_batch
        )

        ephemeral_event_list = _SyncResponse._get_ephemeral_events(
            ephemeral_events
        )

        unhandled_info = None

        if unhandled_timeline.events or unhandled_state:
            unhandled_info = RoomInfo(
                unhandled_timeline,
                unhandled_state,
                [],
                []
            )

        summary = RoomSummary(
            summary_events.get("m.invited_member_count", None),
            summary_events.get("m.joined_member_count", None),
            summary_events.get("m.heroes", [])
        )

        account_data = RoomInfo.parse_account_data(account_data_events)

        join_info = RoomInfo(
            timeline,
            state,
            ephemeral_event_list,
            account_data,
            summary,
        )

        return join_info, unhandled_info

    @staticmethod
    def _get_room_info(parsed_dict, max_events=0):
        # type: (Dict[Any, Any], int) -> Tuple[Rooms, Dict[str, RoomInfo]]
        joined_rooms = {
            key: None for key in parsed_dict["join"].keys()
        }  # type: Dict[str, Optional[RoomInfo]]
        invited_rooms = {}  # type: Dict[str, InviteInfo]
        left_rooms = {}     # type: Dict[str, RoomInfo]
        unhandled_rooms = {}

        for room_id, room_dict in parsed_dict["invite"].items():
            state = _SyncResponse._get_invite_state(room_dict["invite_state"])
            invite_info = InviteInfo(state)
            invited_rooms[room_id] = invite_info

        for room_id, room_dict in parsed_dict["leave"].items():
            _, state = _SyncResponse._get_state(room_dict["state"])
            _, timeline = _SyncResponse._get_timeline(room_dict["timeline"])
            leave_info = RoomInfo(timeline, state, [], [])
            left_rooms[room_id] = leave_info

        for room_id, room_dict in parsed_dict["join"].items():
            join_info, unhandled_info = _SyncResponse._get_join_info(
                room_dict["state"]["events"],
                room_dict["timeline"]["events"],
                room_dict["timeline"]["prev_batch"],
                room_dict["timeline"]["limited"],
                room_dict["ephemeral"]["events"],
                room_dict.get("summary", {}),
                room_dict["account_data"]["events"],
                max_events
            )

            if unhandled_info:
                unhandled_rooms[room_id] = unhandled_info

            joined_rooms[room_id] = join_info

        return Rooms(invited_rooms, joined_rooms, left_rooms), unhandled_rooms

    @classmethod
    @verify(Schemas.sync, SyncError, False)
    def from_dict(
        cls,
        parsed_dict,  # type: Dict[Any, Any]
        max_events=0,  # type: int
    ):
        # type: (...) -> Union[SyncType, ErrorResponse]
        to_device = cls._get_to_device(parsed_dict["to_device"])

        key_count_dict = parsed_dict["device_one_time_keys_count"]
        key_count = DeviceOneTimeKeyCount(
            key_count_dict["curve25519"],
            key_count_dict["signed_curve25519"]
        )

        devices = DeviceList(
            parsed_dict["device_lists"]["changed"],
            parsed_dict["device_lists"]["left"],
        )

        rooms, unhandled_rooms = _SyncResponse._get_room_info(
            parsed_dict["rooms"], max_events)

        if unhandled_rooms:
            return PartialSyncResponse(
                parsed_dict["next_batch"],
                rooms,
                key_count,
                devices,
                to_device,
                unhandled_rooms,
            )

        return SyncResponse(
            parsed_dict["next_batch"],
            rooms,
            key_count,
            devices,
            to_device,
        )


class SyncResponse(_SyncResponse):
    pass


@dataclass
class PartialSyncResponse(_SyncResponse):
    unhandled_rooms: Dict[str, RoomInfo] = field()

    def next_part(self, max_events=0):
        # type: (int) -> SyncType
        unhandled_rooms = {}
        joined_rooms = {}
        for room_id, room_info in self.unhandled_rooms.items():
            join_info, unhandled_info = _SyncResponse._get_join_info(
                room_info.state,
                room_info.timeline.events,
                room_info.timeline.prev_batch,
                room_info.timeline.limited,
                [],
                {},
                [],
                max_events
            )

            if unhandled_info:
                unhandled_rooms[room_id] = unhandled_info

            joined_rooms[room_id] = join_info

        new_rooms = Rooms({}, joined_rooms, {})

        if unhandled_rooms:
            next_response = PartialSyncResponse(
                self.next_batch,
                new_rooms,
                self.device_key_count,
                DeviceList([], []),
                [],
                unhandled_rooms,
            )  # type: SyncType
        else:
            next_response = SyncResponse(
                self.next_batch,
                new_rooms,
                self.device_key_count,
                DeviceList([], []),
                [],
            )

        if self.uuid:
            next_response.uuid = self.uuid  # type: ignore # XXX

        if self.start_time and self.end_time:
            next_response.start_time = self.start_time  # type: ignore # XXX
            next_response.end_time = self.end_time  # type: ignore # XXX

        return next_response


SyncType = Union[SyncResponse, PartialSyncResponse]<|MERGE_RESOLUTION|>--- conflicted
+++ resolved
@@ -539,16 +539,7 @@
     pass
 
 
-<<<<<<< HEAD
-@attr.s
-class DeactivateErrorResponse(ErrorResponse):
-    pass
-
-
-@attr.s
-=======
-@dataclass
->>>>>>> b59084d3
+@dataclass
 class RegisterResponse(Response):
     user_id: str = field()
     device_id: str = field()
@@ -569,9 +560,7 @@
             parsed_dict["access_token"],
         )
 
-
-<<<<<<< HEAD
-@attr.s
+@dataclass
 class DeactivateResponse(Response):
     id_server_unbind_result = attr.ib(type=str)
 
@@ -587,10 +576,7 @@
         )
 
 
-@attr.s
-=======
-@dataclass
->>>>>>> b59084d3
+@dataclass
 class LoginInfoError(ErrorResponse):
     pass
 
