# -*- coding: utf-8 -*-

from __future__ import unicode_literals

import json
from pathlib import Path
from typing import Type

import pytest

from nio.responses import (
    DeleteDevicesAuthResponse,
    DevicesResponse,
    DiskDownloadResponse,
    DownloadError,
    DownloadResponse,
    ErrorResponse,
    JoinedMembersError,
    JoinedMembersResponse,
    JoinResponse,
    KeysClaimResponse,
    KeysQueryResponse,
    KeysUploadResponse,
    LoginError,
    LoginInfoResponse,
    LoginResponse,
    LogoutResponse,
    MemoryDownloadResponse,
    ProfileGetAvatarResponse,
    ProfileGetDisplayNameResponse,
    ProfileGetResponse,
    RegisterInteractiveResponse,
    RegisterResponse,
    RoomContextError,
    RoomContextResponse,
    RoomCreateResponse,
    RoomForgetResponse,
    RoomKeyRequestError,
    RoomKeyRequestResponse,
    RoomKnockResponse,
    RoomLeaveResponse,
    RoomMessagesResponse,
    RoomTypingResponse,
    SpaceGetHierarchyResponse,
    SyncError,
    SyncResponse,
    ThumbnailError,
    ThumbnailResponse,
    ToDeviceError,
    ToDeviceResponse,
    UploadResponse,
    _ErrorWithRoomId,
)

TEST_ROOM_ID = "!test:example.org"


def _load_bytes(filename):
    with open(filename, "rb") as f:
        return f.read()


def _load_response(filename):
    with open(filename) as f:
        return json.loads(f.read())


class TestClass:
    def test_login_parse(self):
        parsed_dict = _load_response("tests/data/login_response.json")
        response = LoginResponse.from_dict(parsed_dict)
        assert isinstance(response, LoginResponse)

    def test_login_failure_parse(self):
        parsed_dict = _load_response("tests/data/login_response_error.json")
        response = LoginResponse.from_dict(parsed_dict)
        assert isinstance(response, LoginError)

    def test_login_failure_format(self):
        parsed_dict = _load_response("tests/data/login_invalid_format.json")
        response = LoginResponse.from_dict(parsed_dict)
        assert isinstance(response, ErrorResponse)

    def test_logout_parse(self):
        parsed_dict = _load_response("tests/data/logout_response.json")
        response = LogoutResponse.from_dict(parsed_dict)
        assert isinstance(response, LogoutResponse)

    def test_room_messages(self):
        parsed_dict = _load_response("tests/data/room_messages.json")
        response = RoomMessagesResponse.from_dict(parsed_dict, TEST_ROOM_ID)
        assert isinstance(response, RoomMessagesResponse)

    def test_keys_upload(self):
        parsed_dict = _load_response("tests/data/keys_upload.json")
        response = KeysUploadResponse.from_dict(parsed_dict)
        assert isinstance(response, KeysUploadResponse)

    def test_keys_query(self):
        parsed_dict = _load_response("tests/data/keys_query.json")
        response = KeysQueryResponse.from_dict(parsed_dict)
        assert isinstance(response, KeysQueryResponse)

    def test_keys_claim(self):
        parsed_dict = _load_response("tests/data/keys_claim.json")
        response = KeysClaimResponse.from_dict(parsed_dict, "!test:example.org")
        assert isinstance(response, KeysClaimResponse)

    def test_devices(self):
        parsed_dict = _load_response("tests/data/devices.json")
        response = DevicesResponse.from_dict(parsed_dict)
        assert isinstance(response, DevicesResponse)
        assert response.devices[0].id == "QBUAZIFURK"

    def test_delete_devices_auth(self):
        parsed_dict = _load_response("tests/data/delete_devices.json")
        response = DeleteDevicesAuthResponse.from_dict(parsed_dict)
        assert isinstance(response, DeleteDevicesAuthResponse)
        assert response.session == "xxxxxxyz"

    def test_joined_parse(self):
        parsed_dict = _load_response("tests/data/joined_members_response.json")
        response = JoinedMembersResponse.from_dict(parsed_dict, "!testroom")
        assert isinstance(response, JoinedMembersResponse)

    def test_joined_fail(self):
        parsed_dict = {}
        response = JoinedMembersResponse.from_dict(parsed_dict, "!testroom")
        assert isinstance(response, JoinedMembersError)

    def test_upload_parse(self):
        parsed_dict = _load_response("tests/data/upload_response.json")
        response = UploadResponse.from_dict(parsed_dict)
        assert isinstance(response, UploadResponse)

    @pytest.mark.parametrize(
        "data,response_class",
        [
            (_load_bytes("tests/data/file_response"), MemoryDownloadResponse),
            (Path("tests/data/file_response"), DiskDownloadResponse),
        ],
    )
    def test_download(self, data, response_class: Type[DownloadResponse]):
        response = response_class.from_data(data, "image/png", "example.png")
        assert isinstance(response, response_class)
        assert response.body == data
        assert response.content_type == "image/png"
        assert response.filename == "example.png"

        data = _load_response("tests/data/limit_exceeded_error.json")
        response = response_class.from_data(data, "image/png")
        assert isinstance(response, DownloadError)
        assert response.status_code == data["errcode"]

        response = response_class.from_data("123", "image/png")
        assert isinstance(response, DownloadError)

    def test_thumbnail(self):
        data = _load_bytes("tests/data/file_response")
        response = ThumbnailResponse.from_data(data, "image/png")
        assert isinstance(response, ThumbnailResponse)
        assert response.body == data

        data = _load_response("tests/data/limit_exceeded_error.json")
        response = ThumbnailResponse.from_data(data, "image/png")
        assert isinstance(response, ThumbnailError)
        assert response.status_code == data["errcode"]

        response = ThumbnailResponse.from_data("123", "image/png")
        assert isinstance(response, ThumbnailError)

        response = ThumbnailResponse.from_data(b"5xx error", "text/html")
        assert isinstance(response, ThumbnailError)

    def test_sync_fail(self):
        parsed_dict = {}
        response = SyncResponse.from_dict(parsed_dict, 0)
        assert isinstance(response, SyncError)

    def test_sync_parse(self):
        parsed_dict = _load_response("tests/data/sync.json")
        response = SyncResponse.from_dict(parsed_dict)
        assert type(response) == SyncResponse

    def test_keyshare_request(self):
        parsed_dict = {
            "errcode": "M_LIMIT_EXCEEDED",
            "error": "Too many requests",
            "retry_after_ms": 2000,
        }
        response = RoomKeyRequestResponse.from_dict(
            parsed_dict, "1", "1", TEST_ROOM_ID, "megolm.v1"
        )
        assert isinstance(response, RoomKeyRequestError)
        response = RoomKeyRequestResponse.from_dict(
            {}, "1", "1", TEST_ROOM_ID, "megolm.v1"
        )
        assert isinstance(response, RoomKeyRequestResponse)

    def test_get_profile(self):
        parsed_dict = _load_response("tests/data/get_profile_response.json")
        response = ProfileGetResponse.from_dict(parsed_dict)
        assert isinstance(response, ProfileGetResponse)
        assert response.other_info == {"something_else": 123}

    def test_get_displayname(self):
        parsed_dict = _load_response("tests/data/get_displayname_response.json")
        response = ProfileGetDisplayNameResponse.from_dict(parsed_dict)
        assert isinstance(response, ProfileGetDisplayNameResponse)

    def test_get_avatar(self):
        parsed_dict = _load_response("tests/data/get_avatar_response.json")
        response = ProfileGetAvatarResponse.from_dict(parsed_dict)
        assert isinstance(response, ProfileGetAvatarResponse)

    def test_to_device(self):
        message = "message"
        response = ToDeviceResponse.from_dict(
            {"error": "error", "errcode": "M_UNKNOWN"}, message
        )
        assert isinstance(response, ToDeviceError)
        response = ToDeviceResponse.from_dict({}, message)
        assert isinstance(response, ToDeviceResponse)

    def test_context(self):
        response = RoomContextResponse.from_dict(
            {"error": "error", "errcode": "M_UNKNOWN"}, TEST_ROOM_ID
        )
        assert isinstance(response, RoomContextError)
        assert response.room_id == TEST_ROOM_ID

        parsed_dict = _load_response("tests/data/context.json")
        response = RoomContextResponse.from_dict(parsed_dict, TEST_ROOM_ID)

        assert isinstance(response, RoomContextResponse)

        assert response.room_id == TEST_ROOM_ID
        assert not response.events_before
        assert len(response.events_after) == 1
        assert len(response.state) == 9

    def test_limit_exceeded_error(self):
        parsed_dict = _load_response("tests/data/limit_exceeded_error.json")

        response = ErrorResponse.from_dict(parsed_dict)
        assert isinstance(response, ErrorResponse)
        assert response.retry_after_ms == parsed_dict["retry_after_ms"]

        room_id = "!SVkFJHzfwvuaIEawgC:localhost"
        response2 = _ErrorWithRoomId.from_dict(parsed_dict, room_id)
        assert isinstance(response2, _ErrorWithRoomId)
        assert response.retry_after_ms == parsed_dict["retry_after_ms"]
        assert response2.room_id == room_id

    def test_room_create(self):
        parsed_dict = _load_response("tests/data/room_id.json")
        response = RoomCreateResponse.from_dict(parsed_dict)
        assert isinstance(response, RoomCreateResponse)

    def test_join(self):
        parsed_dict = _load_response("tests/data/room_id.json")
        response = JoinResponse.from_dict(parsed_dict)
        assert isinstance(response, JoinResponse)

    def test_knock(self):
        parsed_dict = _load_response("tests/data/room_id.json")
        response = RoomKnockResponse.from_dict(parsed_dict)
        assert isinstance(response, RoomKnockResponse)

    def test_room_leave(self):
        response = RoomLeaveResponse.from_dict({})
        assert isinstance(response, RoomLeaveResponse)

    def test_room_forget(self):
        response = RoomForgetResponse.from_dict({}, TEST_ROOM_ID)
        assert isinstance(response, RoomForgetResponse)

    def test_room_typing(self):
        response = RoomTypingResponse.from_dict({}, TEST_ROOM_ID)
        assert isinstance(response, RoomTypingResponse)

    def test_login_info(self):
        parsed_dict = _load_response("tests/data/login_info.json")
        response = LoginInfoResponse.from_dict(parsed_dict)
        assert isinstance(response, LoginInfoResponse)

<<<<<<< HEAD
    def test_register(self):
        parsed_dict = _load_response("tests/data/register_response.json")
        response = RegisterResponse.from_dict(parsed_dict)
        assert isinstance(response, RegisterResponse)

    def test_register_interactive(self):
        parsed_dict = _load_response("tests/data/register_interactive_response.json")
        response = RegisterInteractiveResponse.from_dict(parsed_dict)
        assert isinstance(response, RegisterInteractiveResponse)
=======
    def test_space_get_hierarchy(self):
        parsed_dict = _load_response("tests/data/get_hierarchy_response.json")
        response = SpaceGetHierarchyResponse.from_dict(parsed_dict)
        assert isinstance(response, SpaceGetHierarchyResponse)
>>>>>>> 0200dc31
<|MERGE_RESOLUTION|>--- conflicted
+++ resolved
@@ -284,7 +284,11 @@
         response = LoginInfoResponse.from_dict(parsed_dict)
         assert isinstance(response, LoginInfoResponse)
 
-<<<<<<< HEAD
+    def test_space_get_hierarchy(self):
+        parsed_dict = _load_response("tests/data/get_hierarchy_response.json")
+        response = SpaceGetHierarchyResponse.from_dict(parsed_dict)
+        assert isinstance(response, SpaceGetHierarchyResponse)
+
     def test_register(self):
         parsed_dict = _load_response("tests/data/register_response.json")
         response = RegisterResponse.from_dict(parsed_dict)
@@ -293,10 +297,4 @@
     def test_register_interactive(self):
         parsed_dict = _load_response("tests/data/register_interactive_response.json")
         response = RegisterInteractiveResponse.from_dict(parsed_dict)
-        assert isinstance(response, RegisterInteractiveResponse)
-=======
-    def test_space_get_hierarchy(self):
-        parsed_dict = _load_response("tests/data/get_hierarchy_response.json")
-        response = SpaceGetHierarchyResponse.from_dict(parsed_dict)
-        assert isinstance(response, SpaceGetHierarchyResponse)
->>>>>>> 0200dc31
+        assert isinstance(response, RegisterInteractiveResponse)