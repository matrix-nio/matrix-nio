--- conflicted
+++ resolved
@@ -17,7 +17,7 @@
 
 from helpers import faker
 from nio import (ContentRepositoryConfigResponse,
-                 DeviceList, DeviceOneTimeKeyCount, DownloadError,
+                 DeviceList, DeactivateResponse, DeviceOneTimeKeyCount, DownloadError,
                  DevicesResponse, DeleteDevicesAuthResponse,
                  DeleteDevicesResponse,
                  DownloadResponse, ErrorResponse,
@@ -26,12 +26,8 @@
                  JoinedMembersResponse, KeysClaimResponse, KeysQueryResponse,
                  KeysUploadResponse, LocalProtocolError, LoginError,
                  LoginResponse, LogoutError, LogoutResponse,
-<<<<<<< HEAD
-                 MegolmEvent, MembersSyncError, OlmTrustError, RegisterResponse, DeactivateResponse,
-=======
                  MegolmEvent, MembersSyncError, OlmTrustError,
                  RegisterResponse,
->>>>>>> ca7eb773
                  RoomContextResponse, RoomForgetResponse,
                  ProfileGetAvatarResponse,
                  ProfileGetDisplayNameResponse, ProfileGetResponse,
