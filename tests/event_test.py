# -*- coding: utf-8 -*-

from __future__ import unicode_literals

import json
import pdb

from nio.events import (BadEvent, OlmEvent, PowerLevelsEvent, RedactedEvent,
                        RedactionEvent, RoomAliasEvent, RoomCreateEvent,
                        RoomGuestAccessEvent, RoomHistoryVisibilityEvent,
                        RoomJoinRulesEvent, RoomMemberEvent, RoomMessageEmote,
                        RoomMessageNotice, RoomMessageText, RoomNameEvent,
<<<<<<< HEAD
                        RoomTopicEvent, RoomAvatarEvent, TagEvent,
                        AccountDataEvent, ToDeviceEvent, UnknownBadEvent)
=======
                        RoomTopicEvent, RoomAvatarEvent, ToDeviceEvent,
                        UnknownBadEvent)
>>>>>>> 2a792e13


class TestClass(object):
    @staticmethod
    def _load_response(filename):
        # type: (str) -> Dict[Any, Any]
        with open(filename) as f:
            return json.loads(f.read(), encoding="utf-8")

    def test_redacted_event(self):
        parsed_dict = TestClass._load_response(
            "tests/data/events/redacted.json")
        response = RedactedEvent.from_dict(parsed_dict)
        assert isinstance(response, RedactedEvent)

    def test_malformed_event(self):
        parsed_dict = TestClass._load_response(
            "tests/data/events/redacted_invalid.json")
        response = RedactedEvent.from_dict(parsed_dict)
        assert isinstance(response, BadEvent)

    def test_create_event(self):
        parsed_dict = TestClass._load_response(
            "tests/data/events/create.json")
        event = RoomCreateEvent.from_dict(parsed_dict)
        assert isinstance(event, RoomCreateEvent)

    def test_guest_access_event(self):
        parsed_dict = TestClass._load_response(
            "tests/data/events/guest_access.json")
        event = RoomGuestAccessEvent.from_dict(parsed_dict)
        assert isinstance(event, RoomGuestAccessEvent)

    def test_join_rules_event(self):
        parsed_dict = TestClass._load_response(
            "tests/data/events/join_rules.json")
        event = RoomJoinRulesEvent.from_dict(parsed_dict)
        assert isinstance(event, RoomJoinRulesEvent)

    def test_history_visibility_event(self):
        parsed_dict = TestClass._load_response(
            "tests/data/events/history_visibility.json")
        event = RoomHistoryVisibilityEvent.from_dict(parsed_dict)
        assert isinstance(event, RoomHistoryVisibilityEvent)

    def test_topic_event(self):
        parsed_dict = TestClass._load_response(
            "tests/data/events/topic.json")
        event = RoomTopicEvent.from_dict(parsed_dict)
        assert isinstance(event, RoomTopicEvent)

    def test_room_avatar_event(self):
        parsed_dict = TestClass._load_response(
            "tests/data/events/room_avatar.json")
        event = RoomAvatarEvent.from_dict(parsed_dict)
        assert isinstance(event, RoomAvatarEvent)

<<<<<<< HEAD
    def test_tag_event(self):
        parsed_dict = TestClass._load_response(
            "tests/data/events/tag.json")
        event = AccountDataEvent.parse_event(parsed_dict)
        assert isinstance(event, TagEvent)

=======
>>>>>>> 2a792e13
    def test_name_event(self):
        parsed_dict = TestClass._load_response(
            "tests/data/events/name.json")
        event = RoomNameEvent.from_dict(parsed_dict)
        assert isinstance(event, RoomNameEvent)

    def test_alias_event(self):
        parsed_dict = TestClass._load_response(
            "tests/data/events/alias.json")
        event = RoomAliasEvent.from_dict(parsed_dict)
        assert isinstance(event, RoomAliasEvent)

    def test_message_text(self):
        parsed_dict = TestClass._load_response(
            "tests/data/events/message_text.json")
        event = RoomMessageText.from_dict(parsed_dict)
        assert isinstance(event, RoomMessageText)

    def test_message_emote(self):
        parsed_dict = TestClass._load_response(
            "tests/data/events/message_emote.json")
        event = RoomMessageEmote.from_dict(parsed_dict)
        assert isinstance(event, RoomMessageEmote)

    def test_message_notice(self):
        parsed_dict = TestClass._load_response(
            "tests/data/events/message_notice.json")
        event = RoomMessageNotice.from_dict(parsed_dict)
        assert isinstance(event, RoomMessageNotice)

    def test_power_levels(self):
        parsed_dict = TestClass._load_response(
            "tests/data/events/power_levels.json")
        event = PowerLevelsEvent.from_dict(parsed_dict)
        assert isinstance(event, PowerLevelsEvent)

    def test_membership(self):
        parsed_dict = TestClass._load_response(
            "tests/data/events/member.json")
        event = RoomMemberEvent.from_dict(parsed_dict)
        assert isinstance(event, RoomMemberEvent)

    def test_redaction(self):
        parsed_dict = TestClass._load_response(
            "tests/data/events/redaction.json")
        event = RedactionEvent.from_dict(parsed_dict)
        assert isinstance(event, RedactionEvent)

    def test_olm_event(self):
        parsed_dict = TestClass._load_response(
            "tests/data/events/olm_event.json")
        event = ToDeviceEvent.parse_event(parsed_dict)
        assert isinstance(event, OlmEvent)

    def test_empty_event(self):
        parsed_dict = {}
        response = RedactedEvent.from_dict(parsed_dict)
        assert isinstance(response, UnknownBadEvent)<|MERGE_RESOLUTION|>--- conflicted
+++ resolved
@@ -10,13 +10,9 @@
                         RoomGuestAccessEvent, RoomHistoryVisibilityEvent,
                         RoomJoinRulesEvent, RoomMemberEvent, RoomMessageEmote,
                         RoomMessageNotice, RoomMessageText, RoomNameEvent,
-<<<<<<< HEAD
                         RoomTopicEvent, RoomAvatarEvent, TagEvent,
-                        AccountDataEvent, ToDeviceEvent, UnknownBadEvent)
-=======
-                        RoomTopicEvent, RoomAvatarEvent, ToDeviceEvent,
-                        UnknownBadEvent)
->>>>>>> 2a792e13
+                        AccountDataEvent, ToDeviceEvent, RoomTopicEvent,
+                        RoomAvatarEvent, ToDeviceEvent, UnknownBadEvent)
 
 
 class TestClass(object):
@@ -74,15 +70,12 @@
         event = RoomAvatarEvent.from_dict(parsed_dict)
         assert isinstance(event, RoomAvatarEvent)
 
-<<<<<<< HEAD
     def test_tag_event(self):
         parsed_dict = TestClass._load_response(
             "tests/data/events/tag.json")
         event = AccountDataEvent.parse_event(parsed_dict)
         assert isinstance(event, TagEvent)
 
-=======
->>>>>>> 2a792e13
     def test_name_event(self):
         parsed_dict = TestClass._load_response(
             "tests/data/events/name.json")
